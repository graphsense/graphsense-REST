import connexion
import six
import traceback
import asyncio

{{#imports}}{{import}}  # noqa: E501
{{/imports}}
import gsrest.service.{{baseName}}_service as service
from gsrest.service.problems import notfound, badrequest, internalerror
{{#operations}}
{{#operation}}


def {{operationId}}({{#allParams}}{{paramName}}{{^required}}=None{{/required}}{{^-last}}, {{/-last}}{{/allParams}}):  # noqa: E501
    """{{#summary}}{{.}}{{/summary}}{{^summary}}{{operationId}}{{/summary}}

    {{#notes}}{{.}}{{/notes}} # noqa: E501

    {{#allParams}}
    :param {{paramName}}: {{description}}
        {{^isContainer}}
            {{#isPrimitiveType}}
    :type {{paramName}}: {{>param_type}}
            {{/isPrimitiveType}}
            {{#isUuid}}
    :type {{paramName}}: {{>param_type}}
            {{/isUuid}}
            {{^isPrimitiveType}}
                {{#isFile}}
    :type {{paramName}}: werkzeug.datastructures.FileStorage
                {{/isFile}}
                {{^isFile}}
                    {{^isUuid}}
    :type {{paramName}}: dict | bytes
                    {{/isUuid}}
                {{/isFile}}
            {{/isPrimitiveType}}
        {{/isContainer}}
        {{#isArray}}
            {{#items}}
                {{#isPrimitiveType}}
    :type {{paramName}}: List[{{>param_type}}]
                {{/isPrimitiveType}}
                {{^isPrimitiveType}}
    :type {{paramName}}: list | bytes
                {{/isPrimitiveType}}
            {{/items}}
        {{/isArray}}
        {{#isMap}}
            {{#items}}
                {{#isPrimitiveType}}
    :type {{paramName}}: Dict[str, {{>param_type}}]
                {{/isPrimitiveType}}
                {{^isPrimitiveType}}
    :type {{paramName}}: dict | bytes
                {{/isPrimitiveType}}
            {{/items}}
        {{/isMap}}
    {{/allParams}}

    :rtype: {{#returnType}}{{.}}{{/returnType}}{{^returnType}}None{{/returnType}}
    """
    {{#allParams}}
        {{^isContainer}}
            {{#isDate}}
    {{paramName}} = util.deserialize_date({{paramName}})
            {{/isDate}}
            {{#isDateTime}}
    {{paramName}} = util.deserialize_datetime({{paramName}})
            {{/isDateTime}}
            {{^isPrimitiveType}}
                {{^isFile}}
                    {{^isUuid}}
    if connexion.request.is_json:
        {{paramName}} = {{#baseType}}{{baseType}}{{/baseType}}{{^baseType}}{{#dataType}} {{dataType}}{{/dataType}}{{/baseType}}.from_dict(connexion.request.get_json())  # noqa: E501
                    {{/isUuid}}
                {{/isFile}}
            {{/isPrimitiveType}}
        {{/isContainer}}
        {{#isArray}}
            {{#items}}
                {{#isDate}}
    if connexion.request.is_json:
        {{paramName}} = [util.deserialize_date(s) for s in connexion.request.get_json()]  # noqa: E501
                {{/isDate}}
                {{#isDateTime}}
    if connexion.request.is_json:
        {{paramName}} = [util.deserialize_datetime(s) for s in connexion.request.get_json()]  # noqa: E501
                {{/isDateTime}}
                {{#complexType}}
    if connexion.request.is_json:
        {{paramName}} = [{{complexType}}.from_dict(d) for d in connexion.request.get_json()]  # noqa: E501
                {{/complexType}}
            {{/items}}
        {{/isArray}}
        {{#isMap}}
            {{#items}}
                {{#isDate}}
    if connexion.request.is_json:
        {{paramName}} = {k: util.deserialize_date(v) for k, v in six.iteritems(connexion.request.get_json())}  # noqa: E501
                {{/isDate}}
                {{#isDateTime}}
    if connexion.request.is_json:
        {{paramName}} = {k: util.deserialize_datetime(v) for k, v in six.iteritems(connexion.request.get_json())}  # noqa: E501
                {{/isDateTime}}
                {{#complexType}}
    if connexion.request.is_json:
        {{paramName}} = {k: {{baseType}}.from_dict(v) for k, v in six.iteritems(connexion.request.get_json())}  # noqa: E501
                {{/complexType}}
            {{/items}}
        {{/isMap}}
    {{/allParams}}
    try:
<<<<<<< HEAD
        {{^vendorExtensions.x-async}}
        result = service.{{operationId}}(
            {{#allParams}}{{paramName}}={{paramName}}{{^-last}},
            {{/-last}}{{/allParams}})
        {{/vendorExtensions.x-async}}
        {{#vendorExtensions.x-async}}
        loop = asyncio.new_event_loop()
        result = loop.run_until_complete(
            service.{{operationId}}(
                {{#allParams}}{{paramName}}={{paramName}}{{^-last}},
                {{/-last}}{{/allParams}}))
        loop.close()
        {{/vendorExtensions.x-async}}
=======
        result = asyncio.run(
            service.{{operationId}}(
                {{#allParams}}{{paramName}}={{paramName}}{{^-last}},
                {{/-last}}{{/allParams}}))
>>>>>>> b75b5bf1
        return result
    except RuntimeError as e:
        return notfound(str(e))
    except ValueError as e:
        return badrequest(str(e))
    except TypeError as e:
        return badrequest(str(e))
    except Exception as e:
        traceback.print_exception(type(e), e, e.__traceback__)
        return internalerror("")
{{/operation}}
{{/operations}}<|MERGE_RESOLUTION|>--- conflicted
+++ resolved
@@ -111,26 +111,10 @@
         {{/isMap}}
     {{/allParams}}
     try:
-<<<<<<< HEAD
-        {{^vendorExtensions.x-async}}
-        result = service.{{operationId}}(
-            {{#allParams}}{{paramName}}={{paramName}}{{^-last}},
-            {{/-last}}{{/allParams}})
-        {{/vendorExtensions.x-async}}
-        {{#vendorExtensions.x-async}}
-        loop = asyncio.new_event_loop()
-        result = loop.run_until_complete(
-            service.{{operationId}}(
-                {{#allParams}}{{paramName}}={{paramName}}{{^-last}},
-                {{/-last}}{{/allParams}}))
-        loop.close()
-        {{/vendorExtensions.x-async}}
-=======
         result = asyncio.run(
             service.{{operationId}}(
                 {{#allParams}}{{paramName}}={{paramName}}{{^-last}},
                 {{/-last}}{{/allParams}}))
->>>>>>> b75b5bf1
         return result
     except RuntimeError as e:
         return notfound(str(e))
