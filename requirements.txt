<<<<<<< HEAD
connexion[aiohttp,swagger-ui] >= 2.6.0, < 3.0; python_version>="3.6"
=======
connexion[aiohttp,swagger-ui] >= 2.6.0,< 3.0; python_version>="3.6"
>>>>>>> a3d3a782
# connexion requires werkzeug but connexion < 2.4.0 does not install werkzeug
# we must peg werkzeug versions below to fix connexion
# https://github.com/zalando/connexion/pull/1044
swagger-ui-bundle >= 0.0.9
aiohttp_jinja2 >= 1.5.0
aiohttp_cors >= 0.7.0
cassandra-driver==3.27.0
aiopg==1.3.3
psycopg2==2.9.2
openapi-schema-validator >= 0.2.3 
fuzzy_match==0.0.1
numpy>=1.22
eth-event>=1.2.3
lz4~=4.3.2
base58~=2.1
cashaddress>=1.0.6, < 1.1<|MERGE_RESOLUTION|>--- conflicted
+++ resolved
@@ -1,8 +1,4 @@
-<<<<<<< HEAD
-connexion[aiohttp,swagger-ui] >= 2.6.0, < 3.0; python_version>="3.6"
-=======
 connexion[aiohttp,swagger-ui] >= 2.6.0,< 3.0; python_version>="3.6"
->>>>>>> a3d3a782
 # connexion requires werkzeug but connexion < 2.4.0 does not install werkzeug
 # we must peg werkzeug versions below to fix connexion
 # https://github.com/zalando/connexion/pull/1044
