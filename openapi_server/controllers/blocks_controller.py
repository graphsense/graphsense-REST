import connexion
import six
import traceback
import asyncio

from openapi_server.models.block import Block  # noqa: E501
from openapi_server.models.tx import Tx  # noqa: E501
import gsrest.service.blocks_service as service
from gsrest.service.problems import notfound, badrequest, internalerror


def get_block(currency, height):  # noqa: E501
    """Get a block by its height

     # noqa: E501

    :param currency: The cryptocurrency (e.g., btc)
    :type currency: str
    :param height: The block height
    :type height: int

    :rtype: Block
    """
    try:
<<<<<<< HEAD
        result = service.get_block(
            currency=currency,
            height=height)
=======
        result = asyncio.run(
            service.get_block(
                currency=currency,
                height=height))
>>>>>>> b75b5bf1
        return result
    except RuntimeError as e:
        return notfound(str(e))
    except ValueError as e:
        return badrequest(str(e))
    except TypeError as e:
        return badrequest(str(e))
    except Exception as e:
        traceback.print_exception(type(e), e, e.__traceback__)
        return internalerror("")


def list_block_txs(currency, height):  # noqa: E501
    """Get block transactions

     # noqa: E501

    :param currency: The cryptocurrency (e.g., btc)
    :type currency: str
    :param height: The block height
    :type height: int

    :rtype: List[Tx]
    """
    try:
<<<<<<< HEAD
        result = service.list_block_txs(
            currency=currency,
            height=height)
=======
        result = asyncio.run(
            service.list_block_txs(
                currency=currency,
                height=height))
>>>>>>> b75b5bf1
        return result
    except RuntimeError as e:
        return notfound(str(e))
    except ValueError as e:
        return badrequest(str(e))
<<<<<<< HEAD
    except Exception as e:
        traceback.print_exception(type(e), e, e.__traceback__)
        return internalerror("")


def list_blocks(currency, page=None):  # noqa: E501
    """Get all blocks

     # noqa: E501

    :param currency: The cryptocurrency (e.g., btc)
    :type currency: str
    :param page: Resumption token for retrieving the next page
    :type page: str

    :rtype: Blocks
    """
    try:
        result = service.list_blocks(
            currency=currency,
            page=page)
        return result
    except RuntimeError as e:
        return notfound(str(e))
    except ValueError as e:
=======
    except TypeError as e:
>>>>>>> b75b5bf1
        return badrequest(str(e))
    except Exception as e:
        traceback.print_exception(type(e), e, e.__traceback__)
        return internalerror("")<|MERGE_RESOLUTION|>--- conflicted
+++ resolved
@@ -22,16 +22,10 @@
     :rtype: Block
     """
     try:
-<<<<<<< HEAD
-        result = service.get_block(
-            currency=currency,
-            height=height)
-=======
         result = asyncio.run(
             service.get_block(
                 currency=currency,
                 height=height))
->>>>>>> b75b5bf1
         return result
     except RuntimeError as e:
         return notfound(str(e))
@@ -57,50 +51,16 @@
     :rtype: List[Tx]
     """
     try:
-<<<<<<< HEAD
-        result = service.list_block_txs(
-            currency=currency,
-            height=height)
-=======
         result = asyncio.run(
             service.list_block_txs(
                 currency=currency,
                 height=height))
->>>>>>> b75b5bf1
         return result
     except RuntimeError as e:
         return notfound(str(e))
     except ValueError as e:
         return badrequest(str(e))
-<<<<<<< HEAD
-    except Exception as e:
-        traceback.print_exception(type(e), e, e.__traceback__)
-        return internalerror("")
-
-
-def list_blocks(currency, page=None):  # noqa: E501
-    """Get all blocks
-
-     # noqa: E501
-
-    :param currency: The cryptocurrency (e.g., btc)
-    :type currency: str
-    :param page: Resumption token for retrieving the next page
-    :type page: str
-
-    :rtype: Blocks
-    """
-    try:
-        result = service.list_blocks(
-            currency=currency,
-            page=page)
-        return result
-    except RuntimeError as e:
-        return notfound(str(e))
-    except ValueError as e:
-=======
     except TypeError as e:
->>>>>>> b75b5bf1
         return badrequest(str(e))
     except Exception as e:
         traceback.print_exception(type(e), e, e.__traceback__)
