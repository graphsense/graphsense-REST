--- conflicted
+++ resolved
@@ -21,16 +21,10 @@
     :rtype: Rates
     """
     try:
-<<<<<<< HEAD
-        result = service.get_exchange_rates(
-            currency=currency,
-            height=height)
-=======
         result = asyncio.run(
             service.get_exchange_rates(
                 currency=currency,
                 height=height))
->>>>>>> b75b5bf1
         return result
     except RuntimeError as e:
         return notfound(str(e))
