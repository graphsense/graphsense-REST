--- conflicted
+++ resolved
@@ -31,106 +31,53 @@
     :rtype: Entity
     """
     try:
-<<<<<<< HEAD
-        result = service.get_entity(
-            currency=currency,
-            entity=entity,
-            include_tags=include_tags,
-            tag_coherence=tag_coherence)
-=======
         result = asyncio.run(
             service.get_entity(
                 currency=currency,
                 entity=entity,
                 include_tags=include_tags,
                 tag_coherence=tag_coherence))
->>>>>>> b75b5bf1
-        return result
-    except RuntimeError as e:
-        return notfound(str(e))
-    except ValueError as e:
-        return badrequest(str(e))
-<<<<<<< HEAD
-    except Exception as e:
-        traceback.print_exception(type(e), e, e.__traceback__)
-        return internalerror("")
-
-
-def list_entities(currency, ids=None, page=None, pagesize=None):  # noqa: E501
-    """Get entities
-
-     # noqa: E501
-
-    :param currency: The cryptocurrency (e.g., btc)
-    :type currency: str
-    :param ids: Restrict result to given set of comma separated IDs
-    :type ids: List[int]
+        return result
+    except RuntimeError as e:
+        return notfound(str(e))
+    except ValueError as e:
+        return badrequest(str(e))
+    except TypeError as e:
+        return badrequest(str(e))
+    except Exception as e:
+        traceback.print_exception(type(e), e, e.__traceback__)
+        return internalerror("")
+
+
+def list_entity_addresses(currency, entity, page=None, pagesize=None):  # noqa: E501
+    """Get an entity&#39;s addresses
+
+     # noqa: E501
+
+    :param currency: The cryptocurrency (e.g., btc)
+    :type currency: str
+    :param entity: The entity ID
+    :type entity: int
     :param page: Resumption token for retrieving the next page
     :type page: str
     :param pagesize: Number of items returned in a single page
     :type pagesize: int
 
-    :rtype: Entities
-    """
-    try:
-        result = service.list_entities(
-            currency=currency,
-            ids=ids,
-            page=page,
-            pagesize=pagesize)
-        return result
-    except RuntimeError as e:
-        return notfound(str(e))
-    except ValueError as e:
-=======
-    except TypeError as e:
->>>>>>> b75b5bf1
-        return badrequest(str(e))
-    except Exception as e:
-        traceback.print_exception(type(e), e, e.__traceback__)
-        return internalerror("")
-
-
-def list_entity_addresses(currency, entity, page=None, pagesize=None):  # noqa: E501
-    """Get an entity&#39;s addresses
-
-     # noqa: E501
-
-    :param currency: The cryptocurrency (e.g., btc)
-    :type currency: str
-    :param entity: The entity ID
-    :type entity: int
-    :param page: Resumption token for retrieving the next page
-    :type page: str
-    :param pagesize: Number of items returned in a single page
-    :type pagesize: int
-
     :rtype: EntityAddresses
     """
     try:
-<<<<<<< HEAD
-        result = service.list_entity_addresses(
-            currency=currency,
-            entity=entity,
-            page=page,
-            pagesize=pagesize)
-=======
         result = asyncio.run(
             service.list_entity_addresses(
                 currency=currency,
                 entity=entity,
                 page=page,
                 pagesize=pagesize))
->>>>>>> b75b5bf1
-        return result
-    except RuntimeError as e:
-        return notfound(str(e))
-    except ValueError as e:
-<<<<<<< HEAD
-=======
-        return badrequest(str(e))
-    except TypeError as e:
->>>>>>> b75b5bf1
+        return result
+    except RuntimeError as e:
+        return notfound(str(e))
+    except ValueError as e:
+        return badrequest(str(e))
+    except TypeError as e:
         return badrequest(str(e))
     except Exception as e:
         traceback.print_exception(type(e), e, e.__traceback__)
@@ -152,27 +99,17 @@
     :rtype: Links
     """
     try:
-<<<<<<< HEAD
-        result = service.list_entity_links(
-            currency=currency,
-            entity=entity,
-            neighbor=neighbor)
-=======
         result = asyncio.run(
             service.list_entity_links(
                 currency=currency,
                 entity=entity,
                 neighbor=neighbor))
->>>>>>> b75b5bf1
-        return result
-    except RuntimeError as e:
-        return notfound(str(e))
-    except ValueError as e:
-<<<<<<< HEAD
-=======
-        return badrequest(str(e))
-    except TypeError as e:
->>>>>>> b75b5bf1
+        return result
+    except RuntimeError as e:
+        return notfound(str(e))
+    except ValueError as e:
+        return badrequest(str(e))
+    except TypeError as e:
         return badrequest(str(e))
     except Exception as e:
         traceback.print_exception(type(e), e, e.__traceback__)
@@ -190,13 +127,8 @@
     :type entity: int
     :param direction: Incoming or outgoing neighbors
     :type direction: str
-<<<<<<< HEAD
-    :param ids: Restrict result to given set of comma separated IDs
-    :type ids: List[int]
-=======
     :param only_ids: Restrict result to given set of comma separated IDs
     :type only_ids: List[int]
->>>>>>> b75b5bf1
     :param include_labels: Whether to include labels of tags
     :type include_labels: bool
     :param page: Resumption token for retrieving the next page
@@ -207,16 +139,6 @@
     :rtype: Neighbors
     """
     try:
-<<<<<<< HEAD
-        result = service.list_entity_neighbors(
-            currency=currency,
-            entity=entity,
-            direction=direction,
-            ids=ids,
-            include_labels=include_labels,
-            page=page,
-            pagesize=pagesize)
-=======
         result = asyncio.run(
             service.list_entity_neighbors(
                 currency=currency,
@@ -226,16 +148,12 @@
                 include_labels=include_labels,
                 page=page,
                 pagesize=pagesize))
->>>>>>> b75b5bf1
-        return result
-    except RuntimeError as e:
-        return notfound(str(e))
-    except ValueError as e:
-<<<<<<< HEAD
-=======
-        return badrequest(str(e))
-    except TypeError as e:
->>>>>>> b75b5bf1
+        return result
+    except RuntimeError as e:
+        return notfound(str(e))
+    except ValueError as e:
+        return badrequest(str(e))
+    except TypeError as e:
         return badrequest(str(e))
     except Exception as e:
         traceback.print_exception(type(e), e, e.__traceback__)
@@ -259,29 +177,18 @@
     :rtype: AddressTxs
     """
     try:
-<<<<<<< HEAD
-        result = service.list_entity_txs(
-            currency=currency,
-            entity=entity,
-            page=page,
-            pagesize=pagesize)
-=======
         result = asyncio.run(
             service.list_entity_txs(
                 currency=currency,
                 entity=entity,
                 page=page,
                 pagesize=pagesize))
->>>>>>> b75b5bf1
-        return result
-    except RuntimeError as e:
-        return notfound(str(e))
-    except ValueError as e:
-<<<<<<< HEAD
-=======
-        return badrequest(str(e))
-    except TypeError as e:
->>>>>>> b75b5bf1
+        return result
+    except RuntimeError as e:
+        return notfound(str(e))
+    except ValueError as e:
+        return badrequest(str(e))
+    except TypeError as e:
         return badrequest(str(e))
     except Exception as e:
         traceback.print_exception(type(e), e, e.__traceback__)
@@ -303,27 +210,17 @@
     :rtype: Tags
     """
     try:
-<<<<<<< HEAD
-        result = service.list_tags_by_entity(
-            currency=currency,
-            entity=entity,
-            tag_coherence=tag_coherence)
-=======
         result = asyncio.run(
             service.list_tags_by_entity(
                 currency=currency,
                 entity=entity,
                 tag_coherence=tag_coherence))
->>>>>>> b75b5bf1
-        return result
-    except RuntimeError as e:
-        return notfound(str(e))
-    except ValueError as e:
-<<<<<<< HEAD
-=======
-        return badrequest(str(e))
-    except TypeError as e:
->>>>>>> b75b5bf1
+        return result
+    except RuntimeError as e:
+        return notfound(str(e))
+    except ValueError as e:
+        return badrequest(str(e))
+    except TypeError as e:
         return badrequest(str(e))
     except Exception as e:
         traceback.print_exception(type(e), e, e.__traceback__)
@@ -355,17 +252,6 @@
     :rtype: List[SearchResultLevel1]
     """
     try:
-<<<<<<< HEAD
-        result = service.search_entity_neighbors(
-            currency=currency,
-            entity=entity,
-            direction=direction,
-            key=key,
-            value=value,
-            depth=depth,
-            breadth=breadth,
-            skip_num_addresses=skip_num_addresses)
-=======
         result = asyncio.run(
             service.search_entity_neighbors(
                 currency=currency,
@@ -376,7 +262,6 @@
                 depth=depth,
                 breadth=breadth,
                 skip_num_addresses=skip_num_addresses))
->>>>>>> b75b5bf1
         return result
     except RuntimeError as e:
         return notfound(str(e))
