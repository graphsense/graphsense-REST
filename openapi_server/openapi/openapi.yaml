--- conflicted
+++ resolved
@@ -143,62 +143,6 @@
       tags:
       - tags
       x-openapi-router-controller: openapi_server.controllers.tags_controller
-<<<<<<< HEAD
-  /{currency}/addresses:
-    get:
-      operationId: list_addresses
-      parameters:
-      - description: The cryptocurrency (e.g., btc)
-        example: btc
-        explode: false
-        in: path
-        name: currency
-        required: true
-        schema:
-          format: string
-          type: string
-        style: simple
-      - description: Restrict result to given set of comma separated addresses
-        explode: true
-        in: query
-        name: ids
-        required: false
-        schema:
-          items:
-            type: string
-          type: array
-        style: form
-      - description: Resumption token for retrieving the next page
-        explode: true
-        in: query
-        name: page
-        required: false
-        schema:
-          type: string
-        style: form
-      - description: Number of items returned in a single page
-        example: 10
-        explode: true
-        in: query
-        name: pagesize
-        required: false
-        schema:
-          minimum: 1
-          type: integer
-        style: form
-      responses:
-        "200":
-          content:
-            application/json:
-              schema:
-                $ref: '#/components/schemas/addresses'
-          description: OK
-      summary: Get addresses
-      tags:
-      - addresses
-      x-openapi-router-controller: openapi_server.controllers.addresses_controller
-=======
->>>>>>> b75b5bf1
   /{currency}/addresses/{address}:
     get:
       operationId: get_address
@@ -333,11 +277,7 @@
               schema:
                 $ref: '#/components/schemas/links'
           description: OK
-<<<<<<< HEAD
-      summary: Get transactions between two addresses
-=======
       summary: Get outgoing transactions between two addresses
->>>>>>> b75b5bf1
       tags:
       - addresses
       x-openapi-router-controller: openapi_server.controllers.addresses_controller
@@ -502,73 +442,6 @@
       tags:
       - addresses
       x-openapi-router-controller: openapi_server.controllers.addresses_controller
-<<<<<<< HEAD
-  /{currency}/batch:
-    post:
-      operationId: batch
-      parameters:
-      - description: The cryptocurrency (e.g., btc)
-        example: btc
-        explode: false
-        in: path
-        name: currency
-        required: true
-        schema:
-          format: string
-          type: string
-        style: simple
-      requestBody:
-        content:
-          application/json:
-            schema:
-              $ref: '#/components/schemas/batch_operation'
-      responses:
-        "200":
-          content:
-            text/csv:
-              schema:
-                type: string
-          description: OK
-      summary: Get data as CSV in batch
-      tags:
-      - batch
-      x-async: true
-      x-openapi-router-controller: openapi_server.controllers.batch_controller
-  /{currency}/blocks:
-    get:
-      operationId: list_blocks
-      parameters:
-      - description: The cryptocurrency (e.g., btc)
-        example: btc
-        explode: false
-        in: path
-        name: currency
-        required: true
-        schema:
-          format: string
-          type: string
-        style: simple
-      - description: Resumption token for retrieving the next page
-        explode: true
-        in: query
-        name: page
-        required: false
-        schema:
-          type: string
-        style: form
-      responses:
-        "200":
-          content:
-            application/json:
-              schema:
-                $ref: '#/components/schemas/blocks'
-          description: OK
-      summary: Get all blocks
-      tags:
-      - blocks
-      x-openapi-router-controller: openapi_server.controllers.blocks_controller
-=======
->>>>>>> b75b5bf1
   /{currency}/blocks/{height}:
     get:
       operationId: get_block
@@ -639,14 +512,6 @@
       tags:
       - blocks
       x-openapi-router-controller: openapi_server.controllers.blocks_controller
-<<<<<<< HEAD
-  /{currency}/entities:
-    get:
-      operationId: list_entities
-      parameters:
-      - description: The cryptocurrency (e.g., btc)
-        example: btc
-=======
   /{currency}/bulk/{api}/{operation}:
     post:
       operationId: bulk
@@ -679,7 +544,6 @@
         style: simple
       - description: The operation to execute in bulk
         example: get_block
->>>>>>> b75b5bf1
         explode: false
         in: path
         name: operation
@@ -729,14 +593,6 @@
           content:
             application/json:
               schema:
-<<<<<<< HEAD
-                $ref: '#/components/schemas/entities'
-          description: OK
-      summary: Get entities
-      tags:
-      - entities
-      x-openapi-router-controller: openapi_server.controllers.entities_controller
-=======
                 items:
                   additionalProperties: true
                   type: object
@@ -749,7 +605,6 @@
       tags:
       - bulk
       x-openapi-router-controller: openapi_server.controllers.bulk_controller
->>>>>>> b75b5bf1
   /{currency}/entities/{entity}:
     get:
       operationId: get_entity
