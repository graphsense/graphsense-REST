--- conflicted
+++ resolved
@@ -22,14 +22,6 @@
 
         Returns details of a specific transaction identified by its hash.
         """
-<<<<<<< HEAD
-        loop = asyncio.new_event_loop()
-        loop.run_until_complete(test_service.get_tx(self))
-        loop.close()
-
-        if "get_tx" in ["batch", "get_tx_io"]:
-            return
-=======
         asyncio.run(test_service.get_tx(self))
         if 'get_tx_sync' in dir(test_service):
             test_service.get_tx_sync(self)
@@ -37,7 +29,6 @@
         if "get_tx" == "bulk":
             return
         query_string = [('','')]
->>>>>>> b75b5bf1
         headers = { 
             'Accept': 'application/json',
         }
@@ -54,19 +45,11 @@
 
         Returns input/output values of a specific transaction identified by its hash.
         """
-<<<<<<< HEAD
-        loop = asyncio.new_event_loop()
-        loop.run_until_complete(test_service.get_tx_io(self))
-        loop.close()
-
-        if "get_tx_io" in ["batch", "get_tx_io"]:
-=======
         asyncio.run(test_service.get_tx_io(self))
         if 'get_tx_io_sync' in dir(test_service):
             test_service.get_tx_io_sync(self)
 
         if "get_tx_io" == "bulk":
->>>>>>> b75b5bf1
             return
         headers = { 
             'Accept': 'application/json',
@@ -78,30 +61,6 @@
         self.assert200(response,
                        'Response body is : ' + response.data.decode('utf-8'))
 
-<<<<<<< HEAD
-    def test_list_txs(self):
-        """Test case for list_txs
-
-        Returns transactions
-        """
-        test_service.list_txs(self)
-
-        if "list_txs" in ["batch", "get_tx_io"]:
-            return
-        query_string = [('','')]
-        headers = { 
-            'Accept': 'application/json',
-        }
-        response = self.client.open(
-            '/{currency}/txs'.format(currency='btc'),
-            method='GET',
-            headers=headers,
-            query_string=query_string)
-        self.assert200(response,
-                       'Response body is : ' + response.data.decode('utf-8'))
-
-=======
->>>>>>> b75b5bf1
 
 if __name__ == '__main__':
     unittest.main()