--- conflicted
+++ resolved
@@ -25,11 +25,7 @@
         if 'get_block_sync' in dir(test_service):
             test_service.get_block_sync(self)
 
-<<<<<<< HEAD
-        if "get_block" in ["batch", "get_tx_io"]:
-=======
         if "get_block" == "bulk":
->>>>>>> b75b5bf1
             return
         headers = { 
             'Accept': 'application/json',
@@ -50,11 +46,7 @@
         if 'list_block_txs_sync' in dir(test_service):
             test_service.list_block_txs_sync(self)
 
-<<<<<<< HEAD
-        if "list_block_txs" in ["batch", "get_tx_io"]:
-=======
         if "list_block_txs" == "bulk":
->>>>>>> b75b5bf1
             return
         headers = { 
             'Accept': 'application/json',
@@ -66,30 +58,6 @@
         self.assert200(response,
                        'Response body is : ' + response.data.decode('utf-8'))
 
-<<<<<<< HEAD
-    def test_list_blocks(self):
-        """Test case for list_blocks
-
-        Get all blocks
-        """
-        test_service.list_blocks(self)
-
-        if "list_blocks" in ["batch", "get_tx_io"]:
-            return
-        query_string = [('','')]
-        headers = { 
-            'Accept': 'application/json',
-        }
-        response = self.client.open(
-            '/{currency}/blocks'.format(currency='btc'),
-            method='GET',
-            headers=headers,
-            query_string=query_string)
-        self.assert200(response,
-                       'Response body is : ' + response.data.decode('utf-8'))
-
-=======
->>>>>>> b75b5bf1
 
 if __name__ == '__main__':
     unittest.main()