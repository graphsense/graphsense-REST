--- conflicted
+++ resolved
@@ -25,11 +25,7 @@
         if 'get_statistics_sync' in dir(test_service):
             test_service.get_statistics_sync(self)
 
-<<<<<<< HEAD
-        if "get_statistics" in ["batch", "get_tx_io"]:
-=======
         if "get_statistics" == "bulk":
->>>>>>> b75b5bf1
             return
         headers = { 
             'Accept': 'application/json',
@@ -50,11 +46,7 @@
         if 'search_sync' in dir(test_service):
             test_service.search_sync(self)
 
-<<<<<<< HEAD
-        if "search" in ["batch", "get_tx_io"]:
-=======
         if "search" == "bulk":
->>>>>>> b75b5bf1
             return
         query_string = [('',''),
                         ('q', 'foo'),
