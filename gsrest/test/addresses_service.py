from openapi_server.models.address import Address
from openapi_server.models.tx_summary import TxSummary
from openapi_server.models.neighbor_addresses import NeighborAddresses
from openapi_server.models.neighbor_address import NeighborAddress
from openapi_server.models.entity import Entity
from openapi_server.models.link_utxo import LinkUtxo
from openapi_server.models.links import Links
from openapi_server.models.tx_account import TxAccount
from openapi_server.models.address_tx_utxo import AddressTxUtxo
from openapi_server.models.address_txs import AddressTxs
from openapi_server.models.labeled_item_ref import LabeledItemRef
from gsrest.util.values import convert_value
from gsrest.service.rates_service import list_rates
from gsrest.test.txs_service import tx1_eth, tx2_eth, tx22_eth, tx4_eth
from gsrest.util.values import make_values
import gsrest.test.tags_service as ts
import copy

address = Address(
    currency="btc",
    first_tx=TxSummary(tx_hash="04d92601677d62a985310b61a301e74870fa942c"
                       "8be0648e16b1db23b996a8cd",
                       height=1,
                       timestamp=1361497172),
    total_spent=make_values(usd=2541183.0, value=40296873552, eur=2118309.0),
    out_degree=284,
    no_incoming_txs=3981,
    no_outgoing_txs=267,
    total_received=make_values(usd=2543214.5, value=40412296129,
                               eur=2130676.5),
    last_tx=TxSummary(tx_hash="bd01b57a50bdee0fb34ce77f5c62a664cea"
                      "5b94b304d438a8225850f05b45ae5",
                      height=1,
                      timestamp=1361497172),
    address="addressA",
    entity=17642138,
    in_degree=5013,
    balance=make_values(eur=1.15, usd=2.31, value=115422577),
    status='dirty')

addressWithTags = Address(**address.to_dict())
addressWithTags.tags = [ts.tag1, ts.tag2, ts.tag3]

address2 = Address(
    out_degree=1,
    currency="btc",
    no_incoming_txs=1,
    total_spent=make_values(value=1260000, usd=103.8, eur=88.46),
    first_tx=TxSummary(
        timestamp=1361497172,
        tx_hash="bd01b57a50bdee0fb34ce77f5c62a664cea5b94b304d438a822585"
        "0f05b45ae5",
        height=1),
    total_received=make_values(eur=70.96, usd=82.79, value=1260000),
    in_degree=1,
    last_tx=TxSummary(
        tx_hash="6e7456a7a0e4cc2c4ade617e4e950ece015c00add338be345ce2b"
        "544e5a86322",
        timestamp=1510347493,
        height=2),
    address="bc1xyz123456789",
    entity=325790641,
    no_outgoing_txs=1,
    balance=make_values(eur=0.0, usd=0.0, value=0),
    status='clean')

addressWithoutTags = Address(**address2.to_dict())
addressWithoutTags.tags = []

address3 = Address(
    first_tx=TxSummary(timestamp=1361497172,
                       tx_hash="bd01b57a50bdee0fb34ce77f5c62a664cea"
                       "5b94b304d438a8225850f05b45ae5",
                       height=1),
    out_degree=1,
    total_received=make_values(usd=0.45, eur=0.39, value=6896),
    currency="btc",
    address="addressJ",
    entity=442606576,
    no_incoming_txs=1,
    in_degree=1,
    no_outgoing_txs=1,
    total_spent=make_values(value=6896, usd=0.45, eur=0.39),
    last_tx=TxSummary(tx_hash="bd01b57a50bdee0fb34ce77f5c62a664cea"
                      "5b94b304d438a8225850f05b45ae5",
                      timestamp=1361497172,
                      height=1),
    balance=make_values(eur=0.0, usd=0.0, value=0),
    status='clean')

addressE = Address(address="addressE",
                   currency="btc",
                   entity=17642138,
                   last_tx=TxSummary(
                       tx_hash="bd01b57a50bdee0fb34ce77f5c62a664cea"
                       "5b94b304d438a8225850f05b45ae5",
                       height=1,
                       timestamp=1361497172,
                   ),
                   no_outgoing_txs=3,
                   balance=make_values(value=0, eur=0.0, usd=0.0),
                   out_degree=7,
                   first_tx=TxSummary(
                       timestamp=1361497172,
                       height=1,
                       tx_hash="bd01b57a50bdee0fb34ce77f5c62a664cea"
                       "5b94b304d438a8225850f05b45ae5"),
                   total_received=make_values(value=87789282,
                                              eur=114.86,
                                              usd=142.18),
                   total_spent=make_values(value=87789282,
                                           eur=114.86,
                                           usd=142.18),
                   no_incoming_txs=3,
                   in_degree=3,
                   actors=[LabeledItemRef(id="actorY", label="Actor Y")],
                   status='clean')

addressF = Address(
    address="addressF",
    currency="btc",
    entity=10164852,
    last_tx=TxSummary(tx_hash="bd01b57a50bdee0fb34ce77f5c62a664cea"
                      "5b94b304d438a8225850f05b45ae5",
                      height=1,
                      timestamp=1361497172),
    first_tx=TxSummary(tx_hash="04d92601677d62a985310b61a301e74870fa942c"
                       "8be0648e16b1db23b996a8cd",
                       height=1,
                       timestamp=1361497172),
    total_spent=make_values(usd=2541183.0, value=40296873552, eur=2118309.0),
    out_degree=284,
    no_incoming_txs=3981,
    no_outgoing_txs=267,
    total_received=make_values(usd=2543214.5, value=40412296129,
                               eur=2130676.5),
    in_degree=5013,
    balance=make_values(eur=1.15, usd=2.31, value=115422577),
    status='clean')

addressB = Address(
    address="addressB",
    currency="btc",
    entity=67065,
    first_tx=TxSummary(tx_hash="04d92601677d62a985310b61a301e74870fa942c"
                       "8be0648e16b1db23b996a8cd",
                       height=1,
                       timestamp=1361497172),
    last_tx=TxSummary(tx_hash="bd01b57a50bdee0fb34ce77f5c62a664cea"
                      "5b94b304d438a8225850f05b45ae5",
                      height=1,
                      timestamp=1361497172),
    total_spent=make_values(usd=2541183.0, value=40296873552, eur=2118309.0),
    out_degree=284,
    no_incoming_txs=3981,
    no_outgoing_txs=267,
    total_received=make_values(usd=2543214.5, value=40412296129,
                               eur=2130676.5),
    in_degree=5013,
    balance=make_values(eur=1.15, usd=2.31, value=115422577),
    status='clean')

addressD = Address(
    address="addressD",
    currency="btc",
    entity=17642138,
    first_tx=TxSummary(tx_hash="04d92601677d62a985310b61a301e74870fa942c"
                       "8be0648e16b1db23b996a8cd",
                       height=1,
                       timestamp=1361497172),
    last_tx=TxSummary(tx_hash="bd01b57a50bdee0fb34ce77f5c62a664cea"
                      "5b94b304d438a8225850f05b45ae5",
                      height=1,
                      timestamp=1361497172),
    total_spent=make_values(usd=2541183.0, value=40296873552, eur=2118309.0),
    out_degree=284,
    no_incoming_txs=3981,
    no_outgoing_txs=267,
    total_received=make_values(usd=2543214.5, value=40412296129,
                               eur=2130676.5),
    in_degree=5013,
    balance=make_values(eur=1.15, usd=2.31, value=115422577),
    status='clean')

addressWithTotalSpent0 = Address(
    first_tx=TxSummary(tx_hash="04d92601677d62a985310b61a301e74870fa942c"
                       "8be0648e16b1db23b996a8cd",
                       height=1,
                       timestamp=1361497172),
    currency="btc",
    total_spent=make_values(usd=0.0, value=0, eur=0.0),
    out_degree=284,
    no_incoming_txs=3981,
    no_outgoing_txs=267,
    total_received=make_values(usd=0.11, value=18099, eur=0.1),
    last_tx=TxSummary(tx_hash="bd01b57a50bdee0fb34ce77f5c62a664cea"
                      "5b94b304d438a8225850f05b45ae5",
                      height=1,
                      timestamp=1361497172),
    address="addressC",
    entity=17642139,
    in_degree=5013,
    balance=make_values(eur=0.0, usd=0.0, value=18099),
    status='clean')

newAddress = Address(first_tx=TxSummary(tx_hash="12345678",
                                        height=12,
                                        timestamp=123),
                     currency="btc",
                     total_spent=make_values(usd=0.0, value=0, eur=0.0),
                     out_degree=0,
                     no_incoming_txs=0,
                     no_outgoing_txs=0,
                     total_received=make_values(usd=0.0, value=0, eur=0.0),
                     last_tx=TxSummary(tx_hash="12345678",
                                       height=12,
                                       timestamp=123),
                     address="newAddress",
                     entity=68000,
                     in_degree=0,
                     balance=make_values(eur=0.0, usd=0.0, value=0),
                     status='new')

newEntity = Entity(first_tx=newAddress.first_tx,
                   currency=newAddress.currency,
                   total_spent=newAddress.total_spent,
                   out_degree=newAddress.out_degree,
                   no_incoming_txs=newAddress.no_incoming_txs,
                   no_outgoing_txs=newAddress.no_outgoing_txs,
                   total_received=newAddress.total_received,
                   last_tx=newAddress.last_tx,
                   root_address=newAddress.address,
                   entity=newAddress.entity,
                   in_degree=newAddress.in_degree,
                   balance=newAddress.balance,
                   no_addresses=1,
                   no_address_tags=0,
                   best_address_tag=None)

addressWithTagsOutNeighbors = NeighborAddresses(
    next_page=None,
    neighbors=[
        NeighborAddress(labels=['labelX', 'labelY'],
                        no_txs=10,
                        value=make_values(value=27789282, usd=87.24,
                                          eur=72.08),
                        address=addressE),
        NeighborAddress(labels=[],
                        no_txs=1,
                        value=make_values(value=27789282, usd=87.24,
                                          eur=72.08),
                        address=addressF)
    ])

addressWithTagsInNeighbors = NeighborAddresses(
    next_page=None,
    neighbors=[
        NeighborAddress(labels=[],
                        no_txs=1,
                        value=make_values(value=1091, usd=0.01, eur=0.0),
                        address=addressB),
        NeighborAddress(labels=[],
                        no_txs=1,
                        value=make_values(value=50000000,
                                          usd=404.02,
                                          eur=295.7),
                        address=addressD)
    ])

entityWithTags = Entity(currency='btc',
                        no_outgoing_txs=280,
                        last_tx=TxSummary(height=1,
                                          tx_hash="5678",
                                          timestamp=1434554207),
                        total_spent=make_values(eur=2291256.5,
                                                value=138942266867,
                                                usd=2762256.25),
                        in_degree=4358,
                        no_addresses=110,
                        no_address_tags=4,
                        total_received=make_values(usd=2583655.0,
                                                   eur=2162085.5,
                                                   value=139057689444),
                        no_incoming_txs=4859,
                        entity=17642138,
                        root_address="addressA",
                        out_degree=176,
                        first_tx=TxSummary(timestamp=1434554207,
                                           height=1,
                                           tx_hash="4567"),
                        balance=make_values(value=115422577,
                                            usd=2.31,
                                            eur=1.15),
                        best_address_tag=ts.tag1)

entity2 = Entity(currency='btc',
                 no_address_tags=2,
                 no_outgoing_txs=280,
                 last_tx=TxSummary(height=1,
                                   tx_hash="5678",
                                   timestamp=1434554207),
                 total_spent=make_values(eur=2291256.5,
                                         value=138942266867,
                                         usd=2762256.25),
                 in_degree=123,
                 no_addresses=110,
                 total_received=make_values(usd=2583655.0,
                                            eur=2162085.5,
                                            value=139057689444),
                 no_incoming_txs=234,
                 entity=2818641,
                 root_address="address2818641",
                 out_degree=176,
                 first_tx=TxSummary(timestamp=1434554207,
                                    height=1,
                                    tx_hash="4567"),
                 balance=make_values(value=115422577, usd=2.31, eur=1.15),
                 best_address_tag=ts.tag8)

entity3 = Entity(**entity2.to_dict())
entity3.entity = 8361735
entity3.best_address_tag = None
entity3.no_address_tags = 0
entity3.root_address = "address8361735"

entity4 = Entity(currency='btc',
                 no_address_tags=0,
                 no_outgoing_txs=280,
                 last_tx=TxSummary(height=1,
                                   tx_hash="5678",
                                   timestamp=1434554207),
                 total_spent=make_values(usd=100.0, value=5, eur=50.0),
                 in_degree=123,
                 no_addresses=110,
                 total_received=make_values(usd=200.0, value=10, eur=100.0),
                 no_incoming_txs=234,
                 entity=67065,
                 root_address="addressB",
                 out_degree=176,
                 first_tx=TxSummary(timestamp=1434554207,
                                    height=1,
                                    tx_hash="4567"),
                 balance=make_values(eur=0.0, usd=0.0, value=5),
                 best_address_tag=None)

entity5 = Entity(currency='btc',
                 no_address_tags=0,
                 no_outgoing_txs=1,
                 last_tx=TxSummary(timestamp=1434554207,
                                   height=1,
                                   tx_hash="4567"),
                 total_spent=make_values(usd=40402.43,
                                         value=5000000000,
                                         eur=29569.65),
                 in_degree=0,
                 no_addresses=1,
                 total_received=make_values(usd=13.41,
                                            value=5000000000,
                                            eur=9.87),
                 no_incoming_txs=1,
                 entity=144534,
                 root_address="addressD",
                 out_degree=2,
                 first_tx=TxSummary(timestamp=1434554207,
                                    height=1,
                                    tx_hash="4567"),
                 balance=make_values(eur=0.0, usd=0.0, value=0),
                 best_address_tag=None)

eth_address = Address(currency="eth",
                      first_tx=TxSummary(tx_hash="af6e0000",
                                         height=1,
                                         timestamp=15),
                      total_spent=make_values(eur=30.33,
                                              value=123000000000000000000,
                                              usd=40.44),
                      out_degree=6,
                      no_incoming_txs=5,
                      no_outgoing_txs=10,
                      total_received=make_values(eur=10.11,
                                                 value=234000000000000000000,
                                                 usd=20.22),
                      last_tx=TxSummary(tx_hash="af6e0003",
                                        height=2,
                                        timestamp=16),
                      address="0xabcdef",
                      entity=107925000,
                      is_contract=True,
                      in_degree=5,
                      balance=make_values(eur=111.0,
                                          usd=222.0,
                                          value=111000000000000000000),
                      status='clean')

eth_addressWithTags = Address(**eth_address.to_dict())
eth_addressWithTags.tags = [ts.eth_tag1, ts.eth_tag2]

eth_address2 = Address(currency="eth",
                       last_tx=TxSummary(tx_hash="af6e0003",
                                         height=2,
                                         timestamp=16),
                       in_degree=1,
                       no_incoming_txs=1,
                       out_degree=2,
                       total_received=make_values(value=456000000000000000000,
                                                  eur=40.44,
                                                  usd=50.56),
                       balance=make_values(value=111000000000000000000,
                                           usd=222.0,
                                           eur=111.0),
                       no_outgoing_txs=2,
                       total_spent=make_values(value=345000000000000000000,
                                               eur=50.56,
                                               usd=60.67),
                       first_tx=TxSummary(timestamp=15,
                                          tx_hash="af6e0000",
                                          height=1),
                       address="0x123456",
                       entity=107925001,
                       is_contract=False,
                       total_tokens_received={
                           'usdt':
                           make_values(eur=450.0, usd=500.0, value=450),
                           'weth':
                           make_values(eur=50.56,
                                       usd=60.67,
                                       value=345000000000000000000)
                       },
                       actors=[
                           LabeledItemRef(id="actorX", label="Actor X"),
                           LabeledItemRef(id="actorY", label="Actor Y")
                       ],
                       status='clean')

eth_address3 = Address(currency="eth",
                       last_tx=TxSummary(tx_hash="af6e0003",
                                         height=2,
                                         timestamp=16),
                       in_degree=1,
                       no_incoming_txs=1,
                       out_degree=2,
                       total_received=make_values(value=456000000000000000000,
                                                  eur=40.44,
                                                  usd=50.56),
                       balance=make_values(value=111000000000000000000,
                                           usd=222.0,
                                           eur=111.0),
                       no_outgoing_txs=2,
                       total_spent=make_values(value=345000000000000000000,
                                               eur=50.0,
                                               usd=100.0),
                       first_tx=TxSummary(timestamp=15,
                                          tx_hash="af6e0000",
                                          height=1),
                       address="0x234567",
                       entity=107925002,
                       is_contract=False,
                       total_tokens_spent={
                           'usdt':
                           make_values(eur=450, usd=900.0, value=450),
                           'weth':
                           make_values(eur=50.0,
                                       usd=100.0,
                                       value=345000000000000000000)
                       },
                       status='clean',
                       token_balances={
                           'usdt':
                           make_values(value=450000000, eur=225.0, usd=450.0),
                           'weth':
                           make_values(value=345000000000000000000,
                                       eur=345.0,
                                       usd=690.0)
                       })

eth_addressWithTagsOutNeighbors = NeighborAddresses(
    next_page=None,
    neighbors=[
        NeighborAddress(labels=['TagA', 'TagB'],
                        no_txs=4,
                        value=make_values(value=10000000000000000000,
                                          usd=20.0,
                                          eur=10.0),
                        address=eth_address),
        NeighborAddress(labels=['LabelX', 'LabelY'],
                        no_txs=4,
                        value=make_values(value=10000000000000000000,
                                          usd=20.0,
                                          eur=10.0),
                        address=eth_address2)
    ])

eth_address2WithTokenFlows = NeighborAddresses(
    next_page=None,
    neighbors=[
        NeighborAddress(
            labels=[],
            no_txs=2,
            value=make_values(value=0, usd=0.0, eur=0.0),
            token_values={
                'usdt':
                make_values(value=450, eur=450.0, usd=900.0),
                'weth':
                make_values(value=345000000000000000000, eur=50.0, usd=100.0)
            },
            address=eth_address3,
        )
    ])

eth_entityWithTags = Entity(currency="eth",
                            no_outgoing_txs=eth_address.no_outgoing_txs,
                            last_tx=eth_address.last_tx,
                            total_spent=eth_address.total_spent,
                            in_degree=eth_address.in_degree,
                            no_addresses=1,
                            no_address_tags=2,
                            total_received=eth_address.total_received,
                            no_incoming_txs=eth_address.no_incoming_txs,
                            entity=107925000,
                            root_address=eth_address.address,
                            out_degree=eth_address.out_degree,
                            first_tx=eth_address.first_tx,
                            balance=eth_address.balance,
                            best_address_tag=ts.eth_tag1)

eth_entityWithTokens = Entity(currency="eth",
                              no_outgoing_txs=eth_address2.no_outgoing_txs,
                              last_tx=eth_address2.last_tx,
                              total_spent=eth_address2.total_spent,
                              in_degree=eth_address2.in_degree,
                              no_addresses=1,
                              no_address_tags=2,
                              total_received=eth_address2.total_received,
                              no_incoming_txs=eth_address2.no_incoming_txs,
                              entity=107925001,
                              root_address=eth_address2.address,
                              out_degree=eth_address2.out_degree,
                              first_tx=eth_address2.first_tx,
                              balance=eth_address2.balance,
                              best_address_tag=ts.eth_tag1)


async def get_address(test_case):
    """Test case for get_address
    """
    basepath = '/{currency}/addresses/{address}'
    path = basepath + '?include_tags={include_tags}'
    result = await test_case.request(path,
                                     currency='btc',
                                     address=addressWithoutTags.address,
                                     include_tags=True)
    test_case.assertEqual(addressWithoutTags.to_dict(), result)

    result = await test_case.request(path,
                                     currency='btc',
                                     address=addressWithTags.address,
                                     include_tags=True)
    awt = addressWithTags.to_dict()
    test_case.assertEqual(awt, result)
    awt_public = Address(**awt)
    awt_public.tags = [ts.tag1, ts.tag3]
    result = await test_case.request(path,
                                     currency='btc',
                                     auth='unauthorized',
                                     address=addressWithTags.address,
                                     include_tags=True)
    test_case.assertEqual(awt_public.to_dict(), result)

    result = await test_case.request(basepath,
                                     currency='btc',
                                     address=addressWithTotalSpent0.address)
    test_case.assertEqual(addressWithTotalSpent0.to_dict(), result)

    result = await test_case.request(basepath,
                                     currency='btc',
                                     address=newAddress.address)
    test_case.assertEqual(newAddress.to_dict(), result)

    # ETH
    result = await test_case.request(basepath,
                                     currency='eth',
                                     address=eth_addressWithTags.address)
    test_case.assertEqual(eth_address.to_dict(), result)


async def list_address_txs(test_case):
    """Test case for list_address_txs

    Get all transactions an address has been involved in
    """
    path = '/{currency}/addresses/{address}/txs'
    path_with_pagesize = path + '?pagesize={pagesize}&page={page}'
    rates = await list_rates(test_case, currency='btc', heights=[2])
    txs = [
        AddressTxUtxo(tx_hash="123456",
                      currency="btc",
                      value=convert_value('btc', 1260000, rates[2]),
                      height=3,
                      coinbase=False,
                      timestamp=1510347493),
        AddressTxUtxo(tx_hash="abcdef",
                      currency="btc",
                      value=convert_value('btc', -1260000, rates[2]),
                      height=2,
                      coinbase=False,
                      timestamp=1511153263),
        AddressTxUtxo(tx_hash="ab1880",
                      currency="btc",
                      value=convert_value('btc', -1, rates[2]),
                      height=1,
                      coinbase=False,
                      timestamp=1434554207)
    ]
    address_txs = AddressTxs(next_page=None, address_txs=txs)
    result = await test_case.request(path_with_pagesize,
                                     currency='btc',
                                     address=address2.address,
                                     pagesize=2,
                                     page='')
    test_case.assertEqual(address_txs.to_dict()['address_txs'][0:2],
                          result['address_txs'])
    test_case.assertNotEqual(result['next_page'], None)

    result = await test_case.request(path_with_pagesize,
                                     currency='btc',
                                     address=address2.address,
                                     pagesize=2,
                                     page=result['next_page'])

    test_case.assertEqual(address_txs.to_dict()['address_txs'][2:3],
                          result['address_txs'])
    test_case.assertNotEqual(result['next_page'], None)

    result = await test_case.request(path_with_pagesize,
                                     currency='btc',
                                     address=address2.address,
                                     pagesize=2,
                                     page=result['next_page'])

    test_case.assertEqual([], result['address_txs'])
    test_case.assertEqual(result.get('next_page', None), None)

    path_with_direction = path + '?direction={direction}'
    result = await test_case.request(path_with_direction,
                                     currency='btc',
                                     address=address2.address,
                                     direction='out')
    address_txs.address_txs = txs[1:3]
    test_case.assertEqual(address_txs.to_dict()['address_txs'],
                          result['address_txs'])
    path_with_range = path_with_direction + \
        '&min_height={min_height}&max_height={max_height}'
    result = await test_case.request(path_with_range,
                                     currency='btc',
                                     address=address2.address,
                                     direction='out',
                                     min_height=1,
                                     max_height=1)
    address_txs.address_txs = txs[2:3]
    test_case.assertEqual(address_txs.to_dict()['address_txs'],
                          result['address_txs'])

    result = await test_case.request(path_with_range,
                                     currency='btc',
                                     address=address2.address,
                                     direction='out',
                                     min_height=2,
                                     max_height=2)
    address_txs.address_txs = txs[1:2]
    test_case.assertEqual(address_txs.to_dict()['address_txs'],
                          result['address_txs'])

    result = await test_case.request(path_with_direction,
                                     currency='btc',
                                     address=address2.address,
                                     direction='in')
    address_txs.address_txs = txs[0:1]
    test_case.assertEqual(address_txs.to_dict()['address_txs'],
                          result['address_txs'])

    def reverse(tx):
        tx_r = TxAccount.from_dict(copy.deepcopy(tx.to_dict()))
        tx_r.value.value = -tx_r.value.value
        for v in tx_r.value.fiat_values:
            v.value = -v.value
        return tx_r

    tx2_eth_r = reverse(tx2_eth)
    tx22_eth_r = reverse(tx22_eth)
    txs = AddressTxs(address_txs=[tx4_eth, tx22_eth_r, tx2_eth_r, tx1_eth])
    result = await test_case.request(path,
                                     currency='eth',
                                     address=eth_address.address)
    test_case.assertEqual(txs.to_dict()['address_txs'], result['address_txs'])
    result = await test_case.request(path_with_direction,
                                     currency='eth',
                                     address=eth_address.address,
                                     direction='out')
    test_case.assertEqual(txs.to_dict()['address_txs'][1:3],
                          result['address_txs'])

    path_with_range_and_tc = path_with_range + \
        '&token_currency={token_currency}'
    result = await test_case.request(path_with_range_and_tc,
                                     currency='eth',
                                     address=eth_address.address,
                                     direction='',
                                     min_height=3,
                                     max_height='',
                                     token_currency='')
    test_case.assertEqual(txs.to_dict()['address_txs'][0:2],
                          result['address_txs'])

    result = await test_case.request(path_with_range_and_tc,
                                     currency='eth',
                                     address=eth_address.address,
                                     direction='',
                                     min_height=1,
                                     max_height=2,
                                     token_currency='')

    test_case.assertEqual(txs.to_dict()['address_txs'][2:4],
                          result['address_txs'])

    result = await test_case.request(path_with_range_and_tc,
                                     currency='eth',
                                     address=eth_address.address,
                                     direction='',
                                     min_height='',
                                     max_height=3,
                                     token_currency='')
    test_case.assertEqual(txs.to_dict()['address_txs'][1:4],
                          result['address_txs'])

    result = await test_case.request(path,
                                     currency='eth',
                                     address=eth_address2.address)
    assert len(result["address_txs"]) == 5
    assert [x['currency'] for x in result["address_txs"]
            ] == ['eth', 'weth', 'usdt', 'eth', 'eth']
    assert [x['value']['value'] for x in result["address_txs"]] == [
        124000000000000000000, -6818627949560085517, -3360488227,
        123000000000000000000, -123000000000000000000
    ]
    assert [x['height'] for x in result["address_txs"]] == [3, 2, 2, 2, 1]

    result = await test_case.request(path_with_range_and_tc,
                                     currency='eth',
                                     address=eth_address2.address,
                                     direction='',
                                     min_height=2,
                                     max_height=2,
                                     token_currency='')

    assert len(result["address_txs"]) == 1
    assert [x['currency'] for x in result["address_txs"]] == ['eth']
    assert [x['height'] for x in result["address_txs"]] == [2]

    result = await test_case.request(path_with_range_and_tc,
                                     currency='eth',
                                     address=eth_address2.address,
                                     direction='',
                                     min_height=2,
                                     max_height=2,
                                     token_currency='weth')

    assert len(result["address_txs"]) == 1
    assert [x['currency'] for x in result["address_txs"]] == ['weth']
    assert [x['height'] for x in result["address_txs"]] == [2]


async def list_tags_by_address(test_case):
    path = '/{currency}/addresses/{address}/tags'
    result = await test_case.request(path,
                                     currency='btc',
                                     address=addressWithTags.address)
    tags = [tag.to_dict() for tag in addressWithTags.tags]
    test_case.assertEqual(tags, result['address_tags'])

    result = await test_case.request(path,
                                     auth='unauthorized',
                                     currency='btc',
                                     address=addressWithTags.address)
    tags = [tag for tag in tags if tag['tagpack_is_public']]
    test_case.assertEqual(tags, result['address_tags'])

    result = await test_case.request(path,
                                     currency='eth',
                                     address=eth_addressWithTags.address)
    test_case.assertEqual([tag.to_dict() for tag in eth_addressWithTags.tags],
                          result['address_tags'])


async def list_address_neighbors(test_case):
    path = '/{currency}/addresses/{address}/neighbors'\
           '?include_labels={include_labels}&direction={direction}'

    result = await test_case.request(path,
                                     currency='btc',
                                     address=address.address,
                                     include_labels=True,
                                     direction='out')
    awton = addressWithTagsOutNeighbors.to_dict()
    test_case.assertEqual(awton, result)

    result = await test_case.request(path + '&only_ids={only_ids}',
                                     currency='btc',
                                     address=address.address,
                                     include_labels=True,
                                     only_ids=addressF.address,
                                     direction='out')
    awton2 = addressWithTagsOutNeighbors.to_dict()
    awton2['neighbors'] = awton2['neighbors'][1:2]
    test_case.assertEqual(awton2, result)

    result = await test_case.request(path,
                                     currency='btc',
                                     auth='unauthorized',
                                     address=address.address,
                                     include_labels=True,
                                     direction='out')
    awton['neighbors'][0]['labels'] = ['labelX']
    test_case.assertEqual(awton, result)

    result = await test_case.request(path,
                                     currency='btc',
                                     address=address.address,
                                     include_labels=True,
                                     direction='in')
    test_case.assertEqual(addressWithTagsInNeighbors.to_dict(), result)

    result = await test_case.request(path,
                                     currency='eth',
                                     address=eth_address.address,
                                     include_labels=True,
                                     direction='out')
<<<<<<< HEAD

    test_case.assertEqual(eth_addressWithTagsOutNeighbors.to_dict(), result)
=======
    assert ['0xabcdef', '0x123456'] == \
        [n.address.address for n in eth_addressWithTagsOutNeighbors.neighbors]
>>>>>>> eb1f4fa1

    result = await test_case.request(path,
                                     currency='eth',
                                     address=eth_address2.address,
                                     include_labels=True,
                                     direction='out')
    test_case.assertEqual(eth_address2WithTokenFlows.to_dict(), result)


async def get_address_entity(test_case):
    path = '/{currency}/addresses/{address}/entity'
    '?include_tags={include_tags}'
    result = await test_case.request(path,
                                     currency='btc',
                                     address=address.address,
                                     include_tags=True)
    test_case.assertEqual(entityWithTags.to_dict(), result)

    result = await test_case.request(path,
                                     currency='btc',
                                     address=newAddress.address,
                                     include_tags=True)
    test_case.assertEqual(newEntity.to_dict(), result)

    result = await test_case.request(path,
                                     currency='eth',
                                     address=eth_address.address,
                                     include_tags=True)
    test_case.assertEqual(eth_entityWithTags.to_dict(), result)


async def list_address_links(test_case):
    path = '/{currency}/addresses/{address}/links?neighbor={neighbor}'
    result = await test_case.request(path,
                                     currency='btc',
                                     address=address.address,
                                     neighbor='addressE')

    link = Links(links=[
        LinkUtxo(tx_hash='123456',
                 currency='btc',
                 input_value=make_values(eur=-0.1, usd=-0.2, value=-10000000),
                 output_value=make_values(eur=0.1, usd=0.2, value=10000000),
                 timestamp=1361497172,
                 height=2)
    ])

    test_case.assertEqualWithList(link.to_dict(), result, 'links', 'tx_hash')

    txs = Links(links=[tx2_eth, tx22_eth])
    result = await test_case.request(path,
                                     currency='eth',
                                     address=eth_address.address,
                                     neighbor='0x123456')

    # remember here in which order eth links are stored in db (might change
    # from ingest to ingest:
    first = result['links'][0]
    second = result['links'][1]

    test_case.assertEqualWithList(txs.to_dict(), result, 'links', 'tx_hash')

    path += '&pagesize={pagesize}'
    result = await test_case.request(path,
                                     currency='eth',
                                     address=eth_address.address,
                                     neighbor='0x123456',
                                     pagesize=1)
    txs = Links(
        links=[tx2_eth if first['tx_hash'] == tx2_eth.tx_hash else tx22_eth])
    test_case.assertEqual([li.to_dict() for li in txs.links], result['links'])
    test_case.assertNotEqual(None, result.get('next_page', None))

    path += '&page={page}'
    result = await test_case.request(path,
                                     currency='eth',
                                     address=eth_address.address,
                                     neighbor='0x123456',
                                     page=result['next_page'],
                                     pagesize=1)
    txs = Links(
        links=[tx22_eth if second['tx_hash'] == tx22_eth.tx_hash else tx2_eth])
    test_case.assertEqual([li.to_dict() for li in txs.links], result['links'])
    test_case.assertNotEqual(None, result.get('next_page', None))

    result = await test_case.request(path,
                                     currency='eth',
                                     address=eth_address.address,
                                     neighbor='0x123456',
                                     page=result['next_page'],
                                     pagesize=1)
    test_case.assertEqual(Links(links=[]).to_dict(), result)<|MERGE_RESOLUTION|>--- conflicted
+++ resolved
@@ -834,13 +834,8 @@
                                      address=eth_address.address,
                                      include_labels=True,
                                      direction='out')
-<<<<<<< HEAD
-
-    test_case.assertEqual(eth_addressWithTagsOutNeighbors.to_dict(), result)
-=======
     assert ['0xabcdef', '0x123456'] == \
         [n.address.address for n in eth_addressWithTagsOutNeighbors.neighbors]
->>>>>>> eb1f4fa1
 
     result = await test_case.request(path,
                                      currency='eth',
