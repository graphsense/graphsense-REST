from flask import request, abort, Response
from flask_restplus import Namespace, Resource, fields
from functools import wraps

from gsrest.util.decorator import token_required
from gsrest.apis.blocks import value_response
from gsrest.apis.txs import tx_summary_response
from gsrest.util.csvify import tags_to_csv, create_download_header
import gsrest.service.addresses_service as addressesDAO

api = Namespace('addresses',
                path='/<currency>/addresses',
                description='Operations related to addresses')

tags_parser = api.parser()
tags_parser.add_argument("tags", location="args")

direction_parser = api.parser()
direction_parser.add_argument("direction", location="args")

page_parser = api.parser()
page_parser.add_argument("page", default=0, location="args")

neighbors_parser = page_parser.copy()
neighbors_parser.add_argument("direction", location="args")
neighbors_parser.add_argument("pagesize", location="args")


address_model = {
    "address": fields.String(required=True, description="Address"),
    "balance": fields.Nested(value_response, required=True,
                             description="Balance"),
    "first_tx": fields.Nested(tx_summary_response, required=True,
                              description="First transaction"),
    "last_tx": fields.Nested(tx_summary_response, required=True,
                             description="Last transaction"),
    "in_degree": fields.Integer(required=True, description="In-degree value"),
    "out_degree": fields.Integer(required=True,
                                 description="Out-degree value"),
    "no_incoming_txs": fields.Integer(required=True,
                                      description="Incoming transactions"),
    "no_outgoing_txs": fields.Integer(required=True,
                                      description="Outgoing transactions"),
    "total_received": fields.Nested(value_response, required=True,
                                    description="Total received"),
    "total_spent": fields.Nested(value_response, required=True,
                                 description="Total spent"),
}
address_response = api.model("address_response", address_model)

address_tx_model = {
    "address": fields.String(required=True, description="Address"),
    "height": fields.Integer(required=True, description="Transaction height"),
    "timestamp": fields.Integer(required=True,
                                description="Transaction timestamp"),
    "tx_hash": fields.String(required=True, description="Transaction hash"),
    "value": fields.Nested(value_response, required=True)
}
address_tx_response = api.model("address_tx_response", address_tx_model)

address_txs_model = {
    "next_page": fields.String(required=True, description="The next page"),
    "address_txs": fields.List(fields.Nested(address_tx_response),
                               required=True,
                               description="The list of transactions")
}
address_txs_response = api.model("address_txs_response", address_txs_model)

tag_model = {
    "label": fields.String(required=True, description="Label"),
    "address": fields.String(required=True, description="Address"),
    "source": fields.String(required=True, description="Source"),
    "tagpack_uri": fields.String(required=True, description="Tagpack URI"),
    "currency": fields.String(required=True, description="Currency"),
    "lastmod": fields.Integer(required=True, description="Last modified"),
    "category": fields.String(required=False, description="Category"),
    "abuse": fields.String(required=False, description="Abuse")
}
tag_response = api.model("tag_response", tag_model)

address_tags_model = address_model
address_tags_model["tags"] = fields.List(fields.Nested(tag_response,
                                                       required=True))
address_tags_response = api.model("address_tags_response",
                                  address_tags_model)

neighbor_model = {
    "id": fields.String(required=True, description="Node Id"),
    "node_type": fields.String(required=True, description="Node type"),
    "balance": fields.Nested(value_response, required=True, description="Balance"),
    "received": fields.Nested(value_response, required=True, description="Received amount"),
    "no_txs": fields.Integer(required=True, description="Number of transactions"),
    "estimated_value": fields.Nested(value_response, required=True)
}
neighbor_response = api.model("neighbor_response", neighbor_model)

neighbors_model = {
    "next_page": fields.String(required=True, description="The next page"),
    "neighbors": fields.List(fields.Nested(neighbor_response), required=True,
                             description="The list of neighbors")
}
neighbors_response = api.model("neighbors_response", neighbors_model)


def selective_marshal_with(address_response, address_tags_response):
    """ Selective response marshalling """
    def decorator(func):
        @wraps(func)
        def wrapper(*args, **kwargs):
            if request.args.get("tags"):
                model = address_tags_response
            else:
                model = address_response
            func2 = api.marshal_with(model)(func)
            return func2(*args, **kwargs)
        return wrapper
    return decorator


@api.route("/<address>")
@api.param('currency', 'The cryptocurrency (e.g., btc)')
@api.param('address', 'The cryptocurrency address')
class Address(Resource):
    @token_required
    @api.doc(parser=tags_parser)
    @selective_marshal_with(address_response, address_tags_response)
    def get(self, currency, address):
        """ 
        Returns details of a specific address
        """
        addr = addressesDAO.get_address(currency, address)
        if not addr:
            abort(404, "Address {} not found in currency {}"
                  .format(address, currency))
        if request.args.get("tags"):
            addr['tags'] = addressesDAO.list_address_tags(currency, address)
        return addr


<<<<<<< HEAD
page_parser = api.parser()
page_parser.add_argument("page", default=0, location="args")


@api.param('currency', 'The cryptocurrency (e.g., btc)')
@api.param('address', 'The cryptocurrency address')
=======
>>>>>>> d950f918
@api.route("/<address>/txs")
class AddressTxs(Resource):
    @token_required
    @api.doc(parser=page_parser)
    @api.marshal_with(address_txs_response)
    def get(self, currency, address):
        """
        Returns all transactions an address has been involved in
        """
        # TODO: should we allow the user to specify the page size?
        page = request.args.get("page")
        paging_state = bytes.fromhex(page) if page else None
        paging_state, address_txs = addressesDAO.list_address_txs(currency,
                                                                  address,
                                                                  paging_state)
        if not address_txs:
            abort(404, "Address {} not found in currency {}"
                  .format(address, currency))

        return {"next_page": paging_state.hex() if paging_state else None,
                "address_txs": address_txs}


@api.route("/<address>/tags")
class AddressTags(Resource):
    @token_required
    @api.marshal_list_with(tag_response)
    def get(self, currency, address):
        """
        Returns tags of a specific address.
        """

        address_tags = addressesDAO.list_address_tags(currency, address)
        if not address_tags:
            abort(404, "Address {} not found in currency {}"
                  .format(address, currency))

        return address_tags


@api.route("/<address>/tags.csv")
class AddressTagsCSV(Resource):
    @token_required
    def get(self, currency, address):
        """ Returns a JSON with the tags of the address """
        tags = addressesDAO.list_address_tags(currency, address)
        return Response(tags_to_csv(tags), mimetype="text/csv",
                        headers=create_download_header('tags of address {} '
                                                       '({}).csv'
                                                       .format(address,
                                                               currency
                                                               .upper())))


@api.route("/<address>/neighbors")
class AddressNeighbors(Resource):
    @token_required
    @api.doc(parser=neighbors_parser)
    @api.marshal_with(neighbors_response)
    def get(self, currency, address):
        """
        Returns a JSON with edges and nodes of the address
        """
        direction = request.args.get("direction")
        if not direction:
            abort(404, "Direction value missing")
        if "in" in direction:
            is_outgoing = False
        elif "out" in direction:
            is_outgoing = True
        else:
            abort(404, "Invalid direction value - has to be either in or out")

        page = request.args.get("page")
        pagesize = request.args.get("pagesize")
        paging_state = bytes.fromhex(page) if page else None

        if pagesize is not None:
            try:
                pagesize = int(pagesize)
            except Exception:
                abort(404, "Invalid pagesize value")

        if is_outgoing:
            paging_state, relations = addressesDAO.\
                list_address_outgoing_relations(currency, address,
                                                paging_state, pagesize)
        # else:
        #     paging_state, relations = addressesDAO.list_address_incoming_relations(
        #         currency, paging_state, address, pagesize)
        return {"next_page": paging_state.hex() if paging_state else None,
                "neighbors": relations}

# TODO: AddressIncomingRelations, AddressOutgoingRelations, AddressSummary<|MERGE_RESOLUTION|>--- conflicted
+++ resolved
@@ -3,6 +3,7 @@
 from functools import wraps
 
 from gsrest.util.decorator import token_required
+from gsrest.apis.common import page_parser
 from gsrest.apis.blocks import value_response
 from gsrest.apis.txs import tx_summary_response
 from gsrest.util.csvify import tags_to_csv, create_download_header
@@ -18,10 +19,7 @@
 direction_parser = api.parser()
 direction_parser.add_argument("direction", location="args")
 
-page_parser = api.parser()
-page_parser.add_argument("page", default=0, location="args")
-
-neighbors_parser = page_parser.copy()
+neighbors_parser = page_parser(api).copy()
 neighbors_parser.add_argument("direction", location="args")
 neighbors_parser.add_argument("pagesize", location="args")
 
@@ -125,7 +123,7 @@
     @api.doc(parser=tags_parser)
     @selective_marshal_with(address_response, address_tags_response)
     def get(self, currency, address):
-        """ 
+        """
         Returns details of a specific address
         """
         addr = addressesDAO.get_address(currency, address)
@@ -137,19 +135,12 @@
         return addr
 
 
-<<<<<<< HEAD
-page_parser = api.parser()
-page_parser.add_argument("page", default=0, location="args")
-
-
 @api.param('currency', 'The cryptocurrency (e.g., btc)')
 @api.param('address', 'The cryptocurrency address')
-=======
->>>>>>> d950f918
 @api.route("/<address>/txs")
 class AddressTxs(Resource):
     @token_required
-    @api.doc(parser=page_parser)
+    @api.doc(parser=page_parser(api))
     @api.marshal_with(address_txs_response)
     def get(self, currency, address):
         """
