from flask import request, abort, Response
from flask_restplus import Namespace, Resource, fields
from functools import wraps

<<<<<<< HEAD
from gsrest.apis.common import get_page_parser, get_value_response
from gsrest.apis.entities import entity_response, entity_tags_response, \
    tag_response, neighbors_response, neighbors_parser
=======
from gsrest.apis.common import page_parser, value_response, tx_summary_response
from gsrest.util.decorator import token_required
from gsrest.util.csvify import tags_to_csv, create_download_header
>>>>>>> 8f48800c
import gsrest.service.addresses_service as addressesDAO
import gsrest.service.entities_service as entitiesDAO
from gsrest.service.common_service import address_model
from gsrest.util.decorator import token_required
from gsrest.util.csvify import tags_to_csv, create_download_header, \
    flatten_rows


api = Namespace('addresses',
                path='/<currency>/addresses',
                description='Operations related to addresses')

# value_response = get_value_response(api)

tags_parser = api.parser()
tags_parser.add_argument("tags", location="args")

direction_parser = api.parser()
direction_parser.add_argument("direction", location="args")

<<<<<<< HEAD
=======
neighbors_parser = page_parser.copy()
neighbors_parser.add_argument("direction", location="args")
neighbors_parser.add_argument("pagesize", location="args")


address_model = {
    "address": fields.String(required=True, description="Address"),
    "balance": fields.Nested(value_response, required=True,
                             description="Balance"),
    "first_tx": fields.Nested(tx_summary_response, required=True,
                              description="First transaction"),
    "last_tx": fields.Nested(tx_summary_response, required=True,
                             description="Last transaction"),
    "in_degree": fields.Integer(required=True, description="In-degree value"),
    "out_degree": fields.Integer(required=True,
                                 description="Out-degree value"),
    "no_incoming_txs": fields.Integer(required=True,
                                      description="Incoming transactions"),
    "no_outgoing_txs": fields.Integer(required=True,
                                      description="Outgoing transactions"),
    "total_received": fields.Nested(value_response, required=True,
                                    description="Total received"),
    "total_spent": fields.Nested(value_response, required=True,
                                 description="Total spent"),
}
>>>>>>> 8f48800c
address_response = api.model("address_response", address_model)

address_tx_model = {
    "address": fields.String(required=True, description="Address"),
    "height": fields.Integer(required=True, description="Transaction height"),
    "timestamp": fields.Integer(required=True,
                                description="Transaction timestamp"),
    "tx_hash": fields.String(required=True, description="Transaction hash"),
    "value": fields.Nested(value_response, required=True)
}
address_tx_response = api.model("address_tx_response", address_tx_model)

address_txs_model = {
    "next_page": fields.String(required=True, description="The next page"),
    "address_txs": fields.List(fields.Nested(address_tx_response),
                               required=True,
                               description="The list of transactions")
}
address_txs_response = api.model("address_txs_response", address_txs_model)

address_tags_model = address_model.copy()
address_tags_model["tags"] = fields.List(fields.Nested(tag_response,
                                                       required=True))
address_tags_response = api.model("address_tags_response",
                                  address_tags_model)


def selective_marshal_with(default_response, args_response, arg):
    """ Selective response marshalling """
    # args_response is selected if arg is in request.args
    def decorator(func):
        @wraps(func)
        def wrapper(*args, **kwargs):
            if arg in request.args:
                model = args_response
            else:
                model = default_response
            func2 = api.marshal_with(model)(func)
            return func2(*args, **kwargs)
        return wrapper
    return decorator


@api.route("/<address>")
@api.param('currency', 'The cryptocurrency (e.g., btc)')
@api.param('address', 'The cryptocurrency address')
class Address(Resource):
    @token_required
    @api.doc(parser=tags_parser)
    @selective_marshal_with(address_response, address_tags_response, 'tags')
    def get(self, currency, address):
        """
        Returns details of a specific address
        """
        addr = addressesDAO.get_address(currency, address)
        if not addr:
            abort(404, "Address {} not found in currency {}"
                  .format(address, currency))
        if request.args.get("tags"):
            addr['tags'] = addressesDAO.list_address_tags(currency, address)
        return addr


@api.param('currency', 'The cryptocurrency (e.g., btc)')
@api.param('address', 'The cryptocurrency address')
@api.route("/<address>/txs")
class AddressTxs(Resource):
    @token_required
<<<<<<< HEAD
    @api.doc(parser=get_page_parser(api))
=======
    @api.doc(parser=page_parser)
>>>>>>> 8f48800c
    @api.marshal_with(address_txs_response)
    def get(self, currency, address):
        """
        Returns all transactions an address has been involved in
        """
        # TODO: should we allow the user to specify the page size?
        page = request.args.get("page")
        paging_state = bytes.fromhex(page) if page else None
        paging_state, address_txs = addressesDAO.list_address_txs(currency,
                                                                  address,
                                                                  paging_state)
        if not address_txs:
            abort(404, "Address {} not found in currency {}"
                  .format(address, currency))

        return {"next_page": paging_state.hex() if paging_state else None,
                "address_txs": address_txs}


@api.route("/<address>/tags")
class AddressTags(Resource):
    @token_required
    @api.marshal_list_with(tag_response)
    def get(self, currency, address):
        """
        Returns tags of a specific address.
        """

        address_tags = addressesDAO.list_address_tags(currency, address)
        return address_tags


@api.route("/<address>/tags.csv")
class AddressTagsCSV(Resource):
    @token_required
    def get(self, currency, address):
        """ Returns a JSON with the tags of the address """
        tags = addressesDAO.list_address_tags(currency, address)
        return Response(tags_to_csv(tags), mimetype="text/csv",
                        headers=create_download_header('tags of address {} '
                                                       '({}).csv'
                                                       .format(address,
                                                               currency
                                                               .upper())))


@api.route("/<address>/neighbors")
class AddressNeighbors(Resource):
    @token_required
    @api.doc(parser=neighbors_parser)
    @api.marshal_with(neighbors_response)
    def get(self, currency, address):
        """
        Returns a JSON with edges and nodes of the address
        """
        direction = request.args.get("direction")
        if not direction:
            abort(404, "Direction value missing")
        if "in" in direction:
            is_outgoing = False
        elif "out" in direction:
            is_outgoing = True
        else:
            abort(404, "Invalid direction value - has to be either in or out")

        page = request.args.get("page")
        pagesize = request.args.get("pagesize")
        paging_state = bytes.fromhex(page) if page else None

        if pagesize is not None:
            try:
                pagesize = int(pagesize)
            except Exception:
                abort(404, "Invalid pagesize value")

        if is_outgoing:
            paging_state, relations = addressesDAO\
                .list_address_outgoing_relations(currency, address,
                                                 paging_state, pagesize)
        else:
            paging_state, relations = addressesDAO\
                .list_address_incoming_relations(currency, address,
                                                 paging_state, pagesize)
        return {"next_page": paging_state.hex() if paging_state else None,
                "neighbors": relations}


@api.route("/<address>/neighbors.csv")
class AddressNeighborsCSV(Resource):
    @token_required
    @api.doc(parser=neighbors_parser)
    def get(self, currency, address):
        """
        Returns a JSON with edges and nodes of the address
        """
        direction = request.args.get("direction")
        page = request.args.get("page")
        pagesize = request.args.get("pagesize")
        paging_state = bytes.fromhex(page) if page else None
        if not direction:
            abort(404, "Direction value missing")
        if "in" in direction:
            query_function = addressesDAO.list_address_incoming_relations
        elif "out" in direction:
            query_function = addressesDAO.list_address_outgoing_relations
        else:
            abort(404, "Invalid direction value - has to be either in or out")

        if pagesize is not None:
            try:
                pagesize = int(pagesize)
            except Exception:
                abort(404, "Invalid pagesize value")

        columns = []
        data = ''
        while True:
            paging_state, neighbors = query_function(currency, address,
                                                     paging_state, pagesize)
            for row in flatten_rows(neighbors, columns):
                data += row
            if not paging_state:
                break
        return Response(data,
                        mimetype="text/csv",
                        headers=create_download_header(
                            'neighbors of address {} ({}).csv'
                            .format(address, currency.upper())))


@api.route("/<address>/entity")
class AddressEntity(Resource):
    @token_required
    @selective_marshal_with(entity_response, entity_tags_response, 'tags')
    def get(self, currency, address):
        """
        Returns a JSON with the details of the entity
        """
        if not address:
            abort(404, "Address not provided")

        entity = addressesDAO.get_address_entity(currency, address)

        if not entity:
            abort(404, "Address not found")

        if 'tags' in request.args:
            entity['tags'] = entitiesDAO.list_entity_tags(currency,
                                                          entity['entity'])

        return entity<|MERGE_RESOLUTION|>--- conflicted
+++ resolved
@@ -2,18 +2,11 @@
 from flask_restplus import Namespace, Resource, fields
 from functools import wraps
 
-<<<<<<< HEAD
-from gsrest.apis.common import get_page_parser, get_value_response
+from gsrest.apis.common import get_page_parser
 from gsrest.apis.entities import entity_response, entity_tags_response, \
-    tag_response, neighbors_response, neighbors_parser
-=======
-from gsrest.apis.common import page_parser, value_response, tx_summary_response
-from gsrest.util.decorator import token_required
-from gsrest.util.csvify import tags_to_csv, create_download_header
->>>>>>> 8f48800c
+    tag_response, neighbors_response
 import gsrest.service.addresses_service as addressesDAO
 import gsrest.service.entities_service as entitiesDAO
-from gsrest.service.common_service import address_model
 from gsrest.util.decorator import token_required
 from gsrest.util.csvify import tags_to_csv, create_download_header, \
     flatten_rows
@@ -31,12 +24,9 @@
 direction_parser = api.parser()
 direction_parser.add_argument("direction", location="args")
 
-<<<<<<< HEAD
-=======
 neighbors_parser = page_parser.copy()
 neighbors_parser.add_argument("direction", location="args")
 neighbors_parser.add_argument("pagesize", location="args")
-
 
 address_model = {
     "address": fields.String(required=True, description="Address"),
@@ -58,7 +48,6 @@
     "total_spent": fields.Nested(value_response, required=True,
                                  description="Total spent"),
 }
->>>>>>> 8f48800c
 address_response = api.model("address_response", address_model)
 
 address_tx_model = {
@@ -127,11 +116,7 @@
 @api.route("/<address>/txs")
 class AddressTxs(Resource):
     @token_required
-<<<<<<< HEAD
-    @api.doc(parser=get_page_parser(api))
-=======
     @api.doc(parser=page_parser)
->>>>>>> 8f48800c
     @api.marshal_with(address_txs_response)
     def get(self, currency, address):
         """
