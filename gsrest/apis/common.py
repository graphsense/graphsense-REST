<<<<<<< HEAD
from flask_restplus import fields
=======
from flask_restplus import Namespace, fields

api = Namespace('common',
                path='/',
                description='Common models and definitions')

"""
REST interface argument parsers
"""

page_parser = api.parser()
page_parser.add_argument(
    "page", type="str", location="args",
    help="Resumption token for retrieving the next page")

"""
Type definitions reused across interfaces
"""
>>>>>>> 8f48800c

value_model = {
    "eur": fields.Float(required=True, description="EUR value"),
    "value": fields.Integer(required=True, description="Value"),
    "usd": fields.Float(required=True, description="USD value")
}
<<<<<<< HEAD

address_model = {
    "address": fields.String(required=True, description="Address"),
    "balance": fields.Nested(value_response, required=True,
                             description="Balance"),
    "first_tx": fields.Nested(tx_summary_response, required=True,
                              description="First transaction"),
    "last_tx": fields.Nested(tx_summary_response, required=True,
                             description="Last transaction"),
    "in_degree": fields.Integer(required=True, description="In-degree value"),
    "out_degree": fields.Integer(required=True,
                                 description="Out-degree value"),
    "no_incoming_txs": fields.Integer(required=True,
                                      description="Incoming transactions"),
    "no_outgoing_txs": fields.Integer(required=True,
                                      description="Outgoing transactions"),
    "total_received": fields.Nested(value_response, required=True,
                                    description="Total received"),
    "total_spent": fields.Nested(value_response, required=True,
                                 description="Total spent"),
}

def get_value_response(api):
    return api.model("value_response", value_model)


def get_page_parser(api):
    page_parser = api.parser()
    page_parser.add_argument(
        "page", type="str", location="args",
        help="Resumption token for retrieving the next page")
    return page_parser
=======
value_response = api.model("value_response", value_model)


tx_summary_model = {
    "height": fields.Integer(required=True, description="Transaction height"),
    "timestamp": fields.Integer(required=True,
                                description="Transaction timestamp"),
    "tx_hash": fields.String(required=True, description="Transaction hash")
}
tx_summary_response = api.model("tx_summary_response", tx_summary_model)
>>>>>>> 8f48800c
<|MERGE_RESOLUTION|>--- conflicted
+++ resolved
@@ -1,6 +1,3 @@
-<<<<<<< HEAD
-from flask_restplus import fields
-=======
 from flask_restplus import Namespace, fields
 
 api = Namespace('common',
@@ -19,14 +16,12 @@
 """
 Type definitions reused across interfaces
 """
->>>>>>> 8f48800c
 
 value_model = {
     "eur": fields.Float(required=True, description="EUR value"),
     "value": fields.Integer(required=True, description="Value"),
     "usd": fields.Float(required=True, description="USD value")
 }
-<<<<<<< HEAD
 
 address_model = {
     "address": fields.String(required=True, description="Address"),
@@ -49,6 +44,7 @@
                                  description="Total spent"),
 }
 
+
 def get_value_response(api):
     return api.model("value_response", value_model)
 
@@ -59,9 +55,9 @@
         "page", type="str", location="args",
         help="Resumption token for retrieving the next page")
     return page_parser
-=======
+
+
 value_response = api.model("value_response", value_model)
-
 
 tx_summary_model = {
     "height": fields.Integer(required=True, description="Transaction height"),
@@ -69,5 +65,4 @@
                                 description="Transaction timestamp"),
     "tx_hash": fields.String(required=True, description="Transaction hash")
 }
-tx_summary_response = api.model("tx_summary_response", tx_summary_model)
->>>>>>> 8f48800c
+tx_summary_response = api.model("tx_summary_response", tx_summary_model)