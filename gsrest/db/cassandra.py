--- conflicted
+++ resolved
@@ -1081,22 +1081,8 @@
 
         results1 = {row[tx_id]: row for row in results1}
 
-<<<<<<< HEAD
-        fetch_size = min(pagesize or SMALL_PAGE_SIZE, SMALL_PAGE_SIZE)
-        paging_state = page_from_hex(page)
-        links = dict()
-        tx_ids = []
-        while len(tx_ids) < fetch_size:
-            results1 = await self.execute_async(
-                currency,
-                'transformed',
-                first_query, [first_id_group, first_id, isOutgoing],
-                paging_state=paging_state,
-                fetch_size=fetch_size)
-=======
         tx_ids = [row[tx_id] for row in results2]
         txs = await self.list_txs_by_ids(currency, tx_ids)
->>>>>>> 17a07233
 
         if len(results2) != len(txs):
             raise DBInconsistencyException(
@@ -2278,160 +2264,8 @@
             # result['contract_creation'] = False
         return result
 
-<<<<<<< HEAD
-    async def list_links_eth(self,
-                             currency,
-                             node_type: NodeType,
-                             address,
-                             neighbor,
-                             page=None,
-                             pagesize=None):
-        if node_type == NodeType.ADDRESS:
-            address_id, address_id_group = \
-                await self.get_address_id_id_group(currency, address)
-            neighbor_id, neighbor_id_group = \
-                await self.get_address_id_id_group(currency, neighbor)
-        else:
-            node_type = NodeType.ADDRESS
-            address_id = address
-            address_id_group = self.get_id_group(currency, address_id)
-            address = await self.get_address_by_address_id(
-                currency, address_id)
-            neighbor_id = neighbor
-            neighbor_id_group = self.get_id_group(currency, neighbor_id)
-            neighbor = (await
-                        self.get_address_by_address_id(currency, neighbor_id))
-
-        address_id_secondary_group = \
-            await self.get_id_secondary_group_eth(currency,
-                                                  'address_transactions',
-                                                  address_id_group)
-        address_id_secondary_group = self.sec_in(address_id_secondary_group)
-        neighbor_id_secondary_group = \
-            await self.get_id_secondary_group_eth(currency,
-                                                  'address_transactions',
-                                                  neighbor_id_group)
-        neighbor_id_secondary_group = self.sec_in(neighbor_id_secondary_group)
-
-        query = \
-            f"SELECT no_{{direction}}_txs FROM {node_type}"\
-            f" WHERE {node_type}_id_group = %s AND"\
-            f" {node_type}_id = %s"
-
-        no_outgoing_txs = (await self.execute_async(
-            currency, 'transformed', query.format(direction='outgoing'),
-            [address_id_group, address_id])).one()
-
-        if no_outgoing_txs is None:
-            return [], None
-
-        no_outgoing_txs = no_outgoing_txs['no_outgoing_txs']
-
-        no_incoming_txs = (await self.execute_async(
-            currency, 'transformed', query.format(direction='incoming'),
-            [neighbor_id_group, neighbor_id])).one()
-
-        if no_incoming_txs is None:
-            return [], None
-
-        no_incoming_txs = no_incoming_txs['no_incoming_txs']
-
-        isOutgoing = no_outgoing_txs < no_incoming_txs
-
-        first_id_group, \
-            first_id, \
-            second_id_group, \
-            second_id, \
-            first_id_secondary_group, \
-            second_id_secondary_group = \
-            (address_id_group,
-             address_id,
-             neighbor_id_group,
-             neighbor_id,
-             address_id_secondary_group,
-             neighbor_id_secondary_group) \
-            if isOutgoing \
-            else (neighbor_id_group,
-                  neighbor_id,
-                  address_id_group,
-                  address_id,
-                  neighbor_id_secondary_group,
-                  address_id_secondary_group)
-
-        basequery = ("SELECT * FROM"
-                     " address_transactions WHERE "
-                     "address_id_group = %s AND address_id = %s "
-                     "AND is_outgoing = %s ")
-        first_query = basequery + \
-            "AND address_id_secondary_group IN %s"
-        second_query = basequery + \
-            "AND address_id_secondary_group IN %s"\
-            " AND currency = %s AND transaction_id = %s"
-
-        fetch_size = min(pagesize or SMALL_PAGE_SIZE, SMALL_PAGE_SIZE)
-        paging_state = page_from_hex(page)
-        txs = []
-
-        while len(txs) < fetch_size:
-            results1 = await self.execute_async(
-                currency,
-                'transformed',
-                first_query, [
-                    first_id_group, first_id, isOutgoing,
-                    first_id_secondary_group
-                ],
-                paging_state=paging_state,
-                fetch_size=fetch_size)
-
-            if not results1.current_rows:
-                return [], None
-
-            paging_state = results1.paging_state
-
-            first_tx_ids = []
-            last = None
-            for row in results1.current_rows:
-                tupl = (row['transaction_id'], row['currency'])
-                if last and tupl == last:
-                    continue
-                first_tx_ids.append(tupl)
-                last = tupl
-
-            params = [[
-                second_id_group, second_id, not isOutgoing,
-                second_id_secondary_group, curr, tx_id
-            ] for (tx_id, curr) in first_tx_ids]
-
-            results2 = await self.concurrent_with_args(currency,
-                                                       'transformed',
-                                                       second_query,
-                                                       params,
-                                                       return_one=False,
-                                                       keep_meta=False)
-
-            fs = fetch_size - len(txs)
-            for row in results2[:fs]:
-                txs.append(row)
-
-            if paging_state is None:
-                break
-
-        all_txs = await self.normalize_address_transactions(currency, txs)
-
-        # Token/Trace transactions might not be between the requested nodes
-        # so only keep the relevant ones
-        txs = [
-            tx for tx in all_txs
-            if tx["to_address"] == neighbor and tx["from_address"] == address
-        ]
-        return txs, to_hex(paging_state)
-
     def get_tx_eth(self, currency, tx_hash: str):
         return self.get_tx_by_hash(currency, tx_hash_from_hex(tx_hash))
-=======
-    def get_tx_eth(self, currency, tx_hash):
-        return self.get_tx_by_hash(currency, from_hex(tx_hash))
->>>>>>> 17a07233
 
     async def list_entity_addresses_eth(self,
                                         currency,
