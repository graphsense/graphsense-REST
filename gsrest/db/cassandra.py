--- conflicted
+++ resolved
@@ -1454,15 +1454,9 @@
                     "address_id_group = %s AND address_id = %s " \
                     "AND is_outgoing = %s "
         first_query = basequery + \
-<<<<<<< HEAD
-            f"AND address_id_secondary_group IN {first_id_secondary_group}"
-        second_query = basequery + \
-            f"AND address_id_secondary_group IN {second_id_secondary_group}"\
-=======
             "AND address_id_secondary_group IN %s"
         second_query = basequery + \
             "AND address_id_secondary_group IN %s"\
->>>>>>> 020bf189
             " AND transaction_id = %s"
 
         fetch_size = min(pagesize or SMALL_PAGE_SIZE, SMALL_PAGE_SIZE)
