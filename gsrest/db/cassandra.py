--- conflicted
+++ resolved
@@ -1,13 +1,9 @@
 import re
 import time
 import asyncio
-<<<<<<< HEAD
 import heapq
 from functools import partial
-from collections import namedtuple
-=======
 from collections import namedtuple, UserDict
->>>>>>> f704946e
 from cassandra import InvalidRequest
 from cassandra.protocol import ProtocolException
 from cassandra.cluster import Cluster, NoHostAvailable
