import re
import time
import asyncio
import heapq
from async_lru import alru_cache
from typing import Sequence, Optional, Tuple
from functools import partial
from itertools import product
from collections import namedtuple, UserDict
from cassandra import InvalidRequest, ConsistencyLevel
from cassandra.protocol import ProtocolException
from cassandra.cluster import (EXEC_PROFILE_DEFAULT, Cluster, ExecutionProfile,
                               NoHostAvailable)
from cassandra.policies import DCAwareRoundRobinPolicy, TokenAwarePolicy
from cassandra.query import SimpleStatement, dict_factory, ValueSequence
from math import floor, ceil

from gsrest.util.eth_logs import decode_db_logs
from gsrest.errors import (NetworkNotFoundException, BadUserInputException,
                           BadConfigError, NotFoundException,
                           BlockNotFoundException, AddressNotFoundException,
                           ClusterNotFoundException, DBInconsistencyException,
                           nodeNotFoundException, TransactionNotFoundException)

from gsrest.util import is_eth_like
from gsrest.util.address import (address_to_user_format)
from gsrest.util.evm import (bytes_to_hex, strip_0x, hex_str_to_bytes)
from gsrest.util.tron import partial_tron_to_partial_evm
from gsrest.util.node_balances import get_balances
from gsrest.util.id_group import calculate_id_group_with_overflow
from gsrest.db.node_type import NodeType
from pprint import pformat

SMALL_PAGE_SIZE = 1000
BIG_PAGE_SIZE = 5000
SEARCH_PAGE_SIZE = 100


class NetworkParameters(UserDict):

    def __getitem__(self, network):
        if network not in self:
            raise NetworkNotFoundException(network)
        return super().__getitem__(network)


def to_hex(paging_state):
    return paging_state.hex() if paging_state else paging_state


def bytes_from_hex(h_str: str) -> bytes:
    if isinstance(h_str, str) and h_str.startswith("0x"):
        h_str = h_str[2:]
    return bytes.fromhex(h_str) if h_str else None


def tx_hash_from_hex(tx_hash_str: str) -> bytes:
    try:
        return bytes_from_hex(tx_hash_str)
    except ValueError:
        raise BadUserInputException(
            f"{tx_hash_str} does not look like a valid "
            "transaction hash.")


def page_from_hex(page):
    try:
        return bytes_from_hex(page)
    except ValueError:
        # bytes.fromHex throws value error if non hex chars are found
        raise BadUserInputException(
            f"The requested next page token ({page}) "
            "is not formatted correctly. "
            "Only use the next_page token found in the response.")


def transaction_ordering_key(tx_id_key, tx):
    ref = tx.get("tx_reference", [None, None])
    trace_index = ref[0] or 0
    log_index = ref[1] or 0
    return (tx[tx_id_key], -trace_index, -log_index)


def identity(y, x):
    return x


def replaceFrom(keyspace, query):
    r = re.compile(r'\s+FROM\s+', re.IGNORECASE)
    return r.sub(f' FROM {keyspace}.', query)


def replacePerc(query, named=False):
    if not named:
        r = re.compile(r'%s', re.IGNORECASE)
        return r.sub('?', query)
    else:
        r = re.compile(r'%\((\S+?)\)s', re.IGNORECASE)
        return r.sub(r':\1', query)


def one(result):
    if result is not None:
        return result.one()
    return None


def build_token_tx(token_currency, tx, token_tx, log):
    token_from = token_tx["data"].get("from", "decoding error")
    token_to = token_tx["data"].get("to", "decoding error")
    value = token_tx["data"].get("value", "decoding error")
    return {
        "currency": token_currency,
        "block_id": tx["block_id"],
        "block_timestamp": tx["block_timestamp"],
        "tx_hash": tx["tx_hash"],
        "from_address": hex_str_to_bytes(strip_0x(token_from["value"])),
        "to_address": hex_str_to_bytes(strip_0x(token_to["value"])),
        "token_tx_id": log["log_index"],
        "value": value["value"]
    }


class Result:

    def __init__(self, current_rows, params, paging_state):
        self.current_rows = current_rows
        self.params = params
        self.paging_state = paging_state

    def is_empty(self):
        return self.current_rows is None or not self.current_rows

    def one(self):
        if self.is_empty():
            return None
        return self.current_rows[0]


TxSummary = namedtuple('TxSummary', ['height', 'timestamp', 'tx_hash'])


def get_tx_id_column_name(network: str) -> str:
    return 'transaction_id' if is_eth_like(network) else 'tx_id'


# helper functions
def wc(cl, cond):
    return f"AND {cl} " if cond else ""


def merge_address_txs_subquery_results(
        result_sets: Sequence[Result],
        ascending: bool,
        fetch_size: int,
        tx_id_keys: str = "tx_id",
        merge_all: bool = False) -> Tuple[Sequence[dict], Optional[int]]:
    """Merges sub results of the address txs queries per asset and direction

    Args:
        result_sets (Sequence[Result]): List of result sets,
            one per (asset, direction) tuple
        fetch_size (int): number of items return at most
        tx_id_keys (str): name of the tx_id column

    Returns:
        Tuple[Sequence[dict], Optional[int]]: A merged list of ordered
            transactions and the highest id included in this results set,
            this is considered as the page for subsequent queries.
    """

    # find the least common tx_id where we then cut the result sets
    border_tx_id = None
    for results in result_sets:
        if not results:
            continue
        if border_tx_id is None:
            border_tx_id = results[-1][tx_id_keys]
            continue
<<<<<<< HEAD
        border_tx_id = min(border_tx_id, results[-1][tx_id_keys])

    # cut result_sets so that we only have the overlapping rows below/above
    # the border_tx_id
    # filtered out rows could be overlapping with yet not retrieved result sets
    candidates = [
        v for results in result_sets for v in results
        if ascending and v[tx_id_keys] <= border_tx_id
        or not ascending and v[tx_id_keys] >= border_tx_id
=======
        border_tx_id = max(border_tx_id, results[-1][tx_id_keys])
    """
        Merge results by sort order (uses a priority queue; heapq)
        fetch_sized items or less are returned
    """
    candidates = [
        v for results in result_sets for v in results
        if merge_all or v[tx_id_keys] >= border_tx_id
>>>>>>> 28298bdb
    ]

    results = heapq.nlargest(fetch_size,
                             candidates,
                             key=partial(transaction_ordering_key, tx_id_keys))

    # Merge overlapping result sets by given sort order (uses a priority
    # queue; heapq)
    # fetch_sized items or less are returned
    precedence = heapq.nsmallest if ascending else heapq.nlargest
    results = precedence(fetch_size,
                         candidates,
                         key=partial(transaction_ordering_key, tx_id_keys))

    # use the last tx_id as page handle
    border_tx_id = results[-1][tx_id_keys] if results else None
    return results, border_tx_id


def build_select_address_txs_statement(network: str, node_type: NodeType,
                                       cols: Optional[Sequence[str]],
                                       with_lower_bound: bool,
                                       with_upper_bound: bool,
                                       with_tx_id: bool, ascending: bool,
                                       fetch_size: int) -> str:
    # prebuild useful helpers and conditions
    eth_like = is_eth_like(network)
    tx_id_col = get_tx_id_column_name(network)

    # Select and shared where clause
    # Build select statement
    columns = (",".join(cols) if cols is not None else "*")

    query = (f"SELECT {columns} from {node_type}_transactions "
             f"WHERE {node_type}_id = %(id)s "
             f"AND {node_type}_id_group = %(g_id)s "
             "AND is_outgoing = %(is_outgoing)s ")

    # conditional where clause, loop independent
    query += wc(f"{node_type}_id_secondary_group = %(s_d_group)s", eth_like)

    query += wc("currency = %(currency)s", eth_like)

    # conditional where clause, loop dependent
    if not with_tx_id:
        if ascending:
            query += wc(f"{tx_id_col} > %(tx_id_lower_bound)s",
                        with_lower_bound)
            query += wc(f"{tx_id_col} <= %(tx_id_upper_bound)s",
                        with_upper_bound)
        else:
            query += wc(f"{tx_id_col} >= %(tx_id_lower_bound)s",
                        with_lower_bound)
            query += wc(f"{tx_id_col} < %(tx_id_upper_bound)s",
                        with_upper_bound)
    else:
        query += wc(f"{tx_id_col} = %(tx_id)s", True)

    ordering = "ASC" if ascending else "DESC"
    # Ordering statement
    ordering_statement = ("ORDER BY " +
                          (" currency DESC," if eth_like else "") +
                          f" {tx_id_col} {ordering}")

    return f"{query} {ordering_statement} LIMIT {fetch_size}"


class Cassandra:

    def eth(func):

        def check(*args, **kwargs):
            self = args[0]
            currency = args[1]
            if (is_eth_like(currency)):
                # first look for currency specific
                # then fallback to eth.
                do = func.__name__ + "_" + currency
                if not hasattr(self, do):
                    do = func.__name__ + "_eth"
                if hasattr(self, do) and callable(getattr(self, do)):
                    f = getattr(self, do)
                    args = args[1:]
                    return f(*args, **kwargs)
            return func(*args, **kwargs)

        return check

    def new(func):

        def check(*args, **kwargs):
            self = args[0]
            currency = args[1]
            if (is_eth_like(currency)):
                do = func.__name__ + "_new"
                if hasattr(self, do) and callable(getattr(self, do)):
                    f = getattr(self, do)
                    args = args[1:]
                    return f(*args, **kwargs)
            return func(*args, **kwargs)

        return check

    def __init__(self, config, logger):
        self.logger = logger
        if 'currencies' not in config:
            raise BadConfigError('Missing config property: currencies')
        if 'nodes' not in config:
            raise BadConfigError('Missing config property: nodes')
        self.config = config
        self.prepared_statements = {}
        self.connect()
        self.parameters = NetworkParameters()
        for currency in config['currencies']:
            self.check_keyspace(config['currencies'][currency]['raw'])
            self.check_keyspace(config['currencies'][currency]['transformed'])
            self.load_parameters(currency)

    def connect(self):
        try:
            cl = ConsistencyLevel.name_to_value.get(
                self.config.get("consistency_level", "LOCAL_ONE"),
                ConsistencyLevel.LOCAL_ONE)

            exec_prof = ExecutionProfile(
                request_timeout=60,
                row_factory=dict_factory,
                load_balancing_policy=TokenAwarePolicy(
                    DCAwareRoundRobinPolicy()),
                consistency_level=cl)
            self.cluster = Cluster(
                self.config['nodes'],
                protocol_version=5,
                connect_timeout=60,
                execution_profiles={EXEC_PROFILE_DEFAULT: exec_prof})
            self.session = self.cluster.connect()
            # self.session.row_factory = dict_factory
            if self.logger:
                self.logger.info(f'Connection ready. Using CL: {cl}')
        except NoHostAvailable:
            retry = self.config.get('retry_interval', None)
            retry = 5 if retry is None else retry
            if self.logger:
                self.logger.error(
                    f'Could not connect. Retrying in {retry} secs.')
            time.sleep(retry)
            self.connect()

    def check_keyspace(self, keyspace):
        query = ("SELECT * FROM system_schema.keyspaces "
                 "where keyspace_name = %s")
        result = self.session.execute(query, [keyspace])
        if one(result) is None:
            raise BadConfigError("Keyspace {} does not exist".format(keyspace))

    @eth
    def load_token_configuration(self, currency):
        return None

    def load_token_configuration_eth(self, currency):
        query = "SELECT * FROM token_configuration"
        return {
            row["currency_ticker"]: row
            for row in self.execute(currency, "transformed", query)
        }

    async def fix_timestamp(self,
                            currency,
                            item,
                            timestamp_col="block_timestamp",
                            block_id_col="block_id"):
        if currency == "trx" and item[timestamp_col] < 500000000:
            # TODO block timestamp in tx is currently
            # wrong / we divide by 1000 to get from
            # mili to seconds. But it appears to be
            # wrong in the txs.
            block = await self.get_block_timestamp_eth(currency,
                                                       item[block_id_col])
            if block is not None:
                item[timestamp_col] = block["timestamp"]
            else:
                self.logger.warning(
                    f"Could not load block {item[block_id_col]}, "
                    "to fix timestamp.")

    def load_parameters(self, keyspace):
        currency = keyspace
        self.parameters[keyspace] = {}
        for kind in ['raw', 'transformed']:
            query = "SELECT * FROM configuration"
            result = self.execute(keyspace, kind, query)
            if one(result) is None:
                raise BadConfigError(
                    f"No configuration table found for {kind} keyspace {{}}".
                    format(keyspace))
            for key, value in result.one().items():
                self.parameters[keyspace][key] = value

        self.parameters[keyspace][
            "token_config"] = self.load_token_configuration(keyspace)

        # check schema for compatibility and set parameter flags
        keyspace_name = self.get_keyspace_mapping(keyspace, "transformed")

        if keyspace == "eth":
            query = ("SELECT column_name FROM system_schema.columns "
                     "WHERE keyspace_name = %s AND "
                     "table_name = 'block_transactions';")
            result = self.session.execute(query, (keyspace_name, ))
            self.parameters[currency]["use_flat_block_txs"] = ("tx_id" in [
                x["column_name"] for x in result
            ]) and keyspace == "eth"
        else:
            self.parameters[currency]["use_flat_block_txs"] = False

        query = (
            "SELECT column_name FROM system_schema.columns "
            "WHERE keyspace_name = %s AND table_name = 'address_transactions';"
        )
        result = self.session.execute(query, (keyspace_name, ))
        self.parameters[currency]["use_legacy_log_index"] = ("log_index" in [
            x["column_name"] for x in result
        ]) and keyspace == "eth"

        query = ("SELECT table_name FROM system_schema.tables "
                 "WHERE keyspace_name = %s ;")
        result = self.session.execute(query, (keyspace_name, ))
        self.parameters[currency]["use_delta_updater_v1"] = (
            "new_addresses" in [x["table_name"] for x in result])

        keyspace_name = self.get_keyspace_mapping(keyspace, "raw")
        result = self.session.execute(query, (keyspace_name, ))

        self.parameters[currency]["tx_graph_available"] = (
            "transaction_spending" in [x["table_name"] for x in result])

    def get_prefix_lengths(self, currency):
        if currency not in self.parameters:
            raise NetworkNotFoundException(currency)
        p = self.parameters[currency]
        return \
            {'address': p['address_prefix_length'],
             'tx': p['tx_prefix_length']}

    def get_supported_currencies(self):
        return self.config['currencies'].keys()

    def get_token_configuration(self, currency):
        eth_config = self.parameters.get(currency, None)
        return eth_config["token_config"] if eth_config is not None else {}

    def get_balance_provider(self, currency):
        provider = self.config['currencies'][currency].get(
            "balance_provider", None)
        if provider is not None:
            return partial(get_balances, provider)
        else:
            return None

    def get_keyspace_mapping(self, currency, keyspace_type):
        if currency is None:
            raise BadUserInputException('Missing currency')
        if keyspace_type not in ('raw', 'transformed'):
            raise BadUserInputException(
                f'Unknown keyspace type {keyspace_type}')
        if currency not in self.config['currencies']:
            raise BadUserInputException(
                f'Unknown currency in config: {currency}')
        return self.config['currencies'][currency][keyspace_type]

    def close(self):
        self.cluster.shutdown()

    def execute(self,
                currency,
                keyspace_type,
                query,
                params=None,
                paging_state=None,
                fetch_size=None):
        keyspace = self.get_keyspace_mapping(currency, keyspace_type)
        q = replaceFrom(keyspace, query)
        # self.logger.debug(f'{query} {params}')
        q = SimpleStatement(q, fetch_size=fetch_size)

        try:
            result = self.session.execute(q, params, paging_state=paging_state)
        except NoHostAvailable:
            self.connect()
            result = self.execute(currency,
                                  keyspace_type,
                                  query,
                                  params=params,
                                  paging_state=paging_state,
                                  fetch_size=fetch_size)

        return result

    async def execute_async(self,
                            currency,
                            keyspace_type,
                            query,
                            params=None,
                            paging_state=None,
                            fetch_size=None,
                            autopaging=False,
                            named_params: bool = False):
        try:
            result = await self.execute_async_lowlevel(
                currency,
                keyspace_type,
                query,
                params=params,
                paging_state=paging_state,
                fetch_size=fetch_size,
                named_params=named_params)
        except ProtocolException as e:
            if 'Invalid value for the paging state' not in str(e):
                raise e
            raise BadUserInputException(
                'Invalid value for page. Please use handle from '
                'previous requests.')
        if not autopaging:
            return result

        if result.paging_state is None:
            return result

        more = await self.execute_async(currency,
                                        keyspace_type,
                                        query,
                                        params=params,
                                        paging_state=result.paging_state,
                                        fetch_size=fetch_size,
                                        autopaging=True)

        for row in more.current_rows:
            result.current_rows.append(row)
        return result

    def execute_async_lowlevel(self,
                               currency,
                               keyspace_type,
                               query,
                               params=None,
                               paging_state=None,
                               fetch_size=None,
                               named_params: bool = False):
        keyspace = self.get_keyspace_mapping(currency, keyspace_type)
        q = replaceFrom(keyspace, query)
        q = replacePerc(q, named=named_params)

        prep = self.prepared_statements.get(q, None)
        if prep is None:
            self.prepared_statements[q] = prep = self.session.prepare(q)
        try:
            prep.fetch_size = int(fetch_size) if fetch_size else None
            # self.session.default_timeout = 60
            response_future = self.session.execute_async(
                prep, params, timeout=60, paging_state=paging_state)
            loop = asyncio.get_event_loop()
            future = loop.create_future()

            # h = hash(q + str(params))
            # self.logger.debug(f'{h} {q} {params}')

            def on_done(result):
                if future.cancelled():
                    loop.call_soon_threadsafe(future.set_result, None)
                    return
                result = Result(current_rows=result,
                                params=params,
                                paging_state=response_future._paging_state)
                # self.logger.debug(f'{query} {params}')
<<<<<<< HEAD
                # self.logger.debug(f'result size {len(result.current_rows)}')
=======
                # self.logger.debug(
                #     f'result size {len(result.current_rows)}')
>>>>>>> 28298bdb
                loop.call_soon_threadsafe(future.set_result, result)

            def on_err(result):
                loop.call_soon_threadsafe(future.set_exception, result)

            response_future.add_callbacks(on_done, on_err)
            return future
        except NoHostAvailable:
            self.connect()
            return self.execute_async_lowlevel(currency,
                                               keyspace_type,
                                               query,
                                               params=params,
                                               paging_state=paging_state,
                                               fetch_size=fetch_size)

    async def concurrent_with_args(self,
                                   currency,
                                   keyspace_type,
                                   query,
                                   params,
                                   filter_empty=True,
                                   return_one=True,
                                   keep_meta=False):
        aws = [
            self.execute_async(currency,
                               keyspace_type,
                               query,
                               param,
                               autopaging=True) for param in params
        ]
        results = []
        for result in await asyncio.gather(*aws):
            if filter_empty and result is None:
                continue
            if return_one:
                o = one(result)
                if not keep_meta:
                    result = o
                else:
                    result.current_rows = [o]
                if o:
                    results.append(result)
                else:
                    if not filter_empty:
                        results.append(result)
                continue
            if not keep_meta:
                results.extend(result.current_rows)
            else:
                results.append(result)
        return results

    @alru_cache(ttl=5)
    async def get_currency_statistics(self, currency):
        query = "SELECT * FROM summary_statistics LIMIT 1"
        result = await self.execute_async(currency, 'transformed', query)
        stats = one(result)
        if self.parameters[currency]["use_delta_updater_v1"]:
            try:
                query = "SELECT * FROM delta_updater_status LIMIT 1"
                result = await self.execute_async(currency, 'transformed',
                                                  query)
                result = one(result)
                if result:
                    stats['no_blocks'] = result['last_synced_block'] + 1
                    stats['timestamp'] =\
                        int(result['last_synced_block_timestamp'].timestamp())\
                        if 'last_synced_block_timestamp' in result else\
                        stats['timestamp']

            except InvalidRequest as e:
                if 'delta_updater_status' not in str(e):
                    raise e

        if is_eth_like(currency):
            stats['no_clusters'] = 0

        return stats

    @eth
    async def get_block(self, currency, height):
        query = ("SELECT * FROM block WHERE block_id_group = %s "
                 "AND block_id = %s")
        return (await self.execute_async(
            currency, 'raw', query,
            [self.get_block_id_group(currency, height), height])).one()

    async def list_block_txs(self, currency, height):
        tx_ids = await self.list_block_txs_ids(currency, height)
        if tx_ids is None:
            raise BlockNotFoundException(currency, height)
        tx_ids = sorted(list(set(tx_ids)))
        return await self.list_txs_by_ids(currency,
                                          tx_ids,
                                          include_token_txs=True)

    @alru_cache(maxsize=1000)
    async def get_rates(self, currency, height):
        query = "SELECT * FROM exchange_rates WHERE block_id = %s"
        result = await self.execute_async(currency, 'transformed', query,
                                          [height])
        result = one(result)
        if result is None:
            return None
        return self.markup_rates(currency, result)

    # async def list_rates(self, currency, heights):
    #     result = await self.concurrent_with_args(
    #         currency, 'transformed',
    #         "SELECT * FROM exchange_rates WHERE block_id = %s",
    #         [[h] for h in heights])
    #     for row in result:
    #         self.markup_rates(currency, row)
    #     return result

    async def list_rates(self, currency, heights):
        aws = [self.get_rates(currency, h) for h in heights]
        return await asyncio.gather(*aws)

    async def list_address_txs(self,
                               currency,
                               address,
                               direction,
                               min_height=None,
                               max_height=None,
                               order=str,
                               token_currency=None,
                               page=None,
                               pagesize=None):
        ascending = order == 'asc'
        return await self.list_txs_by_node_type(currency,
                                                NodeType.ADDRESS,
                                                address,
                                                direction,
                                                min_height=min_height,
                                                max_height=max_height,
                                                ascending=ascending,
                                                token_currency=token_currency,
                                                page=page,
                                                pagesize=pagesize)

    async def list_entity_txs(self,
                              currency,
                              entity,
                              direction,
                              min_height=None,
                              max_height=None,
                              order=str,
                              token_currency=None,
                              page=None,
                              pagesize=None):
        ascending = order == 'asc'
        return await self.list_txs_by_node_type(currency,
                                                NodeType.CLUSTER,
                                                entity,
                                                direction,
                                                min_height=min_height,
                                                max_height=max_height,
                                                ascending=ascending,
                                                token_currency=token_currency,
                                                page=page,
                                                pagesize=pagesize)

    @eth
    async def list_txs_by_node_type(self,
                                    currency,
                                    node_type: NodeType,
                                    id,
                                    direction,
                                    min_height=None,
                                    max_height=None,
                                    ascending=False,
                                    token_currency=None,
                                    page=None,
                                    pagesize=None):
        try:
            page = int(page) if page is not None else None
        except ValueError:
            raise BadUserInputException(f"Page {page} is not an integer")

        upper_bound = None
        first_tx_id = None
        if min_height is not None or max_height is not None:
            first_tx_id, last_tx_id = \
                await self.resolve_tx_id_range_by_block(currency,
                                                        min_height,
                                                        max_height)
            if min_height is not None:
                if first_tx_id is None:
                    raise BadUserInputException(
                        f'Minimum block height {min_height} does not exist')
            if max_height is not None:
                if last_tx_id is None:
                    raise BadUserInputException(
                        f'Maximum block height {max_height} does not exist')
                upper_bound = last_tx_id + 1

        fetch_size = min(pagesize or BIG_PAGE_SIZE, BIG_PAGE_SIZE)
        include_assets = [currency.upper()]

        results, paging_state = await self.list_address_txs_ordered(
            network=currency,
            node_type=node_type,
            id=id,
            tx_id_lower_bound=first_tx_id,
            tx_id_upper_bound=upper_bound,
            is_outgoing=(direction == 'out'
                         if direction is not None else None),
            include_assets=include_assets,
            ascending=ascending,
            page=page,
            fetch_size=fetch_size)

        txs = await self.list_txs_by_ids(currency,
                                         [row['tx_id'] for row in results],
                                         filter_empty=False)

        rows = []
        for (row, tx) in zip(results, txs):
            if tx is None:
                continue
            row['tx_hash'] = tx['tx_hash']
            row['height'] = tx['block_id']
            row['timestamp'] = tx['timestamp']
            row['coinbase'] = tx['coinbase']
            rows.append(row)

        return rows, paging_state

    async def resolve_tx_id_range_by_block(self, currency, min_height,
                                           max_height):
        former_txs = await self.list_block_txs_ids(currency, min_height)
        first_tx_id = min(former_txs) if former_txs is not None else None
        latter_txs = await self.list_block_txs_ids(currency, max_height)
        last_tx_id = max(latter_txs) if latter_txs is not None else None
        return first_tx_id, last_tx_id

    @eth
    async def list_block_txs_ids(self, currency, height):
        if height is None:
            return None
        height_group = self.get_block_id_group(currency, height)
        query = ("SELECT txs FROM block_transactions "
                 "WHERE block_id_group=%s and block_id=%s")
        result = await self.execute_async(
            currency, 'raw', query, [height_group, int(height)])
        if one(result) is None:
            return None
        return [tx.tx_id for tx in result.one()['txs']]

    async def list_block_txs_ids_eth(self, currency, height):
        if not self.parameters[currency]["use_flat_block_txs"]:
            if height is None:
                return None
            height_group = self.get_id_group(currency, height)
            query = ("SELECT txs FROM block_transactions "
                     "WHERE block_id_group=%s and block_id=%s")
            result = await self.execute_async(
                currency, 'transformed', query,
                [height_group, int(height)])
            if one(result) is None:
                return None
            return result.one()['txs']
        else:
            return await self.list_block_txs_ids_trx(currency, height)

    async def list_block_txs_ids_trx(self, currency, height):
        if height is None:
            return None
        height_group = self.get_id_group(currency, height)
        query = ("SELECT tx_id FROM block_transactions "
                 "WHERE block_id_group=%s and block_id=%s")
        result = await self.execute_async(
            currency,
            'transformed',
            query, [height_group, int(height)],
            autopaging=True)
        res = [r["tx_id"] for r in result.current_rows]
        return res

    async def get_addresses_by_ids(self,
                                   currency,
                                   address_ids,
                                   address_only=False):
        params = [(self.get_id_group(currency, address_id), address_id)
                  for address_id in address_ids]
        fields = 'address, address_id, address_id_group' \
            if address_only else '*'
        query = (f"SELECT {fields} FROM address WHERE "
                 "address_id_group = %s and address_id = %s")
        result = await self.concurrent_with_args(currency, 'transformed',
                                                 query, params)

        return result

    async def get_new_address(self, currency, address):
        if not self.parameters[currency]["use_delta_updater_v1"]:
            return None
        prefix = self.scrub_prefix(currency, address)
        if is_eth_like(currency):
            prefix = prefix.upper()
        prefix_length = self.get_prefix_lengths(currency)['address']
        query = ("SELECT * FROM new_addresses "
                 "WHERE address_prefix = %s AND address = %s")
        try:
            result = await self.execute_async(
                currency, 'transformed', query,
                [prefix[:prefix_length], address])
            return one(result)
        except InvalidRequest as e:
            if 'new_addresses' not in str(e):
                raise e

        return None

    async def get_address_id(self, currency, address):
        prefix = self.scrub_prefix(currency, address)
        if is_eth_like(currency):
            prefix = prefix.upper()
        query = ("SELECT address_id FROM address_ids_by_address_prefix "
                 "WHERE address_prefix = %s AND address = %s")
        prefix_length = self.get_prefix_lengths(currency)['address']
        result = await self.execute_async(currency, 'transformed', query,
                                          [prefix[:prefix_length], address])
        result = one(result)
        if not result:
            return None

        return result['address_id']

    async def get_address_id_id_group(self, currency, address):
        address_id = await self.get_address_id(currency, address)
        if address_id is None:
            raise AddressNotFoundException(currency, address)
        id_group = self.get_id_group(currency, address_id)
        return address_id, id_group

    def get_id_group(self, keyspace, id_):
        if keyspace not in self.parameters:
            raise NetworkNotFoundException(keyspace)
        bucket_size = self.parameters[keyspace]['bucket_size']
        gid = floor(int(id_) / bucket_size)
        if gid.bit_length() > 31:
            # tron tx_id are long and the group is int
            # thus we need to also consider overflows in this case
            # additionally spark does not calculate ids on int basis but
            # based on floats which can lead to rounding errors.
            gid = calculate_id_group_with_overflow(id_, bucket_size)
        return gid

    def get_block_id_group(self, keyspace, id_):
        if keyspace not in self.parameters:
            raise NetworkNotFoundException(keyspace)
        return floor(int(id_) / self.parameters[keyspace]['block_bucket_size'])

    @eth
    def get_tx_id_group(self, keyspace, id_):
        if keyspace not in self.parameters:
            raise NetworkNotFoundException(keyspace)
        return floor(int(id_) / self.parameters[keyspace]['tx_bucket_size'])

    def get_tx_id_group_eth(self, keyspace, id_):
        return self.get_id_group(keyspace, id_)

    async def new_address(self, currency, address):
        data = await self.get_new_address(currency, address)
        if data is None:
            raise AddressNotFoundException(currency, address)
        Values = namedtuple('Values', ['value', 'fiat_values'])
        zero_values = \
            Values(
                value=0,
                fiat_values=[
                    {'code': c.lower(), 'value': 0.0}
                    for c in self.parameters[currency]['fiat_currencies']]
            )
        return {
            'address':
            address,
            'cluster_id':
            data['address_id'],
            'first_tx':
            TxSummary(data['block_id'], data['timestamp'], data['tx_hash']),
            'last_tx':
            TxSummary(data['block_id'], data['timestamp'], data['tx_hash']),
            'no_incoming_txs':
            0,
            'no_outgoing_txs':
            0,
            'total_received':
            zero_values,
            'total_spent':
            zero_values,
            'in_degree':
            0,
            'out_degree':
            0,
            'balance':
            0,
            'status':
            'new'
        }

    async def new_entity(self, currency, address):
        data = await self.new_address(currency, address)
        data['no_addresses'] = 1
        data['root_address'] = address
        return data

    async def get_address_by_address_id(self, currency, address_id):
        address_id_group = self.get_id_group(currency, address_id)
        query = ("SELECT address FROM address WHERE address_id = %s"
                 " AND address_id_group = %s")
        result = await self.execute_async(currency, 'transformed', query,
                                          [address_id, address_id_group])
        result = one(result)
        if not result:
            if not is_eth_like(currency):
                return None
            raise AddressNotFoundException(currency,
                                           address_id,
                                           no_external_txs=True)
        return result["address"]

    async def get_address(self, currency, address):
        address_id, address_id_group = \
            await self.get_address_id_id_group(currency, address)
        query = ("SELECT * FROM address WHERE address_id = %s"
                 " AND address_id_group = %s")
        result = await self.execute_async(currency, 'transformed', query,
                                          [address_id, address_id_group])
        result = one(result)
        if not result:
            if not is_eth_like(currency):
                return None
            raise AddressNotFoundException(currency,
                                           address,
                                           no_external_txs=True)

        return await self.finish_address(currency, result)

    @eth
    async def get_address_entity_id(self, currency, address):
        address_id, address_id_group = \
            await self.get_address_id_id_group(currency, address)

        query = "SELECT cluster_id FROM address WHERE " \
                "address_id_group = %s AND address_id = %s "
        result = await self.execute_async(currency, 'transformed', query,
                                          [address_id_group, address_id])
        result = one(result)
        if not result:
            raise DBInconsistencyException(
                f'address {address} in {currency} with id '
                f'{address_id} and id_group {address_id_group} '
                f'not found in address table')
        return result['cluster_id']

    async def list_address_links(self,
                                 currency,
                                 address,
                                 neighbor,
                                 page=None,
                                 pagesize=None):
        return await self.list_links(currency,
                                     NodeType.ADDRESS,
                                     address,
                                     neighbor,
                                     page=page,
                                     pagesize=pagesize)

    async def list_entity_links(self,
                                currency,
                                address,
                                neighbor,
                                page=None,
                                pagesize=None):
        return await self.list_links(currency,
                                     NodeType.CLUSTER,
                                     address,
                                     neighbor,
                                     page=page,
                                     pagesize=pagesize)

    async def list_links(self,
                         currency,
                         node_type: NodeType,
                         id,
                         neighbor,
                         page=None,
                         pagesize=None):
        try:
            page = int(page) if page is not None else None
        except ValueError:
            raise BadUserInputException(f"Page {page} is not an integer")
        if node_type == NodeType.ADDRESS:
            src_node = await self.get_address(currency, id)
            dst_node = await self.get_address(currency, neighbor)
        else:
            src_node = await self.get_entity(currency, id)
            dst_node = await self.get_entity(currency, neighbor)

        if src_node is None:
            raise nodeNotFoundException(currency, node_type, id)

        if dst_node is None:
            raise nodeNotFoundException(currency, node_type, neighbor)

        is_outgoing = src_node['no_outgoing_txs'] < dst_node['no_incoming_txs']

        if is_outgoing:
            first = id
            second = neighbor
            is_outgoing = True
            first_value = 'input_value'
            second_value = 'output_value'
        else:
            first = neighbor
            second = id
            is_outgoing = False
            first_value = 'output_value'
            second_value = 'input_value'

        fetch_size = min(pagesize or SMALL_PAGE_SIZE, SMALL_PAGE_SIZE)
        results1, paging_state = await self.list_address_txs_ordered(
            network=currency,
            node_type=node_type,
            id=first,
            tx_id_lower_bound=None,
            tx_id_upper_bound=None,
            is_outgoing=is_outgoing,
            include_assets=[currency.upper()],
            page=page,
            fetch_size=fetch_size)

        tx_id = 'transaction_id' if is_eth_like(currency) else 'tx_id'

        first_tx_ids = [row[tx_id] for row in results1]

        assets = set([currency.upper()])
        if is_eth_like(currency):
            for row in results1:
                assets.add(row['currency'])

        assets = list(assets)

        results2, _ = await self.list_address_txs_ordered(
            network=currency,
            node_type=node_type,
            id=second,
            tx_id_lower_bound=None,
            tx_id_upper_bound=None,
            is_outgoing=not is_outgoing,
            include_assets=assets,
            tx_ids=first_tx_ids,  # limit second set by tx ids of first set
            page=page,
            fetch_size=fetch_size)

        results1 = {row[tx_id]: row for row in results1}

        tx_ids = [row[tx_id] for row in results2]
        txs = await self.list_txs_by_ids(currency, tx_ids)

        if len(results2) != len(txs):
            raise DBInconsistencyException(
                'result sets for txs intersection not equal')

        # merge address_transactions and raw transaction sets
        for (row, tx) in zip(results2, txs):
            if not is_eth_like(currency):
                row[second_value] = row['value']
                row[first_value] = results1[row[tx_id]]['value']

            for k, v in tx.items():
                row[k] = v

        if is_eth_like(currency):
            if node_type == NodeType.CLUSTER:
                neighbor = dst_node['root_address']
                id = src_node['root_address']
            # Token/Trace transactions might not be between the requested nodes
            # so only keep the relevant ones
            txs = [
                tx for tx in results2
                if tx["to_address"] == neighbor and tx["from_address"] == id
            ]

        return results2, paging_state

    async def list_matching_addresses(self, currency, expression, limit=10):
        prefix_lengths = self.get_prefix_lengths(currency)
        expression_orginal = expression
        if currency == 'trx':
            expression = partial_tron_to_partial_evm(expression)

        if len(expression) < prefix_lengths['address']:
            return []
        norm = identity
        prefix = self.scrub_prefix(currency, expression)
        prefix = prefix[:prefix_lengths['address']]
        if is_eth_like(currency):
            # eth addresses are case insensitive
            expression = expression.lower()
            norm = address_to_user_format
            prefix = prefix.upper()
        rows = []

        async def collect(query):
            paging_state = None
            while len(rows) < limit:
                result = await self.execute_async(currency,
                                                  'transformed',
                                                  query, [prefix],
                                                  paging_state=paging_state)
                if result.is_empty():
                    break
                rows.extend([
                    norm(currency, row['address'])
                    for row in result.current_rows
                    if norm(currency, row['address']).startswith(
                        expression_orginal)
                ])
                paging_state = result.paging_state
                if paging_state is None:
                    break

        query = "SELECT address FROM address_ids_by_address_prefix "\
                "WHERE address_prefix = %s"

        await collect(query)

        if len(rows) < limit:
            query = "SELECT address FROM new_addresses "\
                    "WHERE address_prefix = %s"
            if self.parameters[currency]["use_delta_updater_v1"]:
                try:
                    await collect(query)
                except InvalidRequest as e:
                    if 'new_addresses' not in str(e):
                        raise e
            rows = sorted(rows)
        return rows[0:limit]

    @eth
    async def get_entity(self, currency, entity):
        entity_id_group = self.get_id_group(currency, entity)
        entity = int(entity)
        query = ("SELECT * FROM cluster "
                 "WHERE cluster_id_group = %s AND cluster_id = %s ")
        result = await self.execute_async(currency, 'transformed', query,
                                          [entity_id_group, entity])
        result = one(result)
        if not result:
            raise ClusterNotFoundException(currency, entity)
        return (await self.finish_entities(currency, [result]))[0]

    @eth
    async def list_entities(self,
                            currency,
                            ids,
                            page=None,
                            pagesize=None,
                            fields=['*']):
        fetch_size = min(pagesize or SMALL_PAGE_SIZE, SMALL_PAGE_SIZE)
        paging_state = page_from_hex(page)
        flds = ','.join(fields)
        query = f"SELECT {flds} FROM cluster"
        has_ids = isinstance(ids, list)
        if has_ids:
            query += " WHERE cluster_id_group = %s AND cluster_id = %s"
            params = [[self.get_id_group(currency, id), id] for id in ids]
            result = await self.concurrent_with_args(currency, 'transformed',
                                                     query, params)
            paging_state = None
        else:
            result = await self.execute_async(currency,
                                              'transformed',
                                              query,
                                              paging_state=paging_state,
                                              fetch_size=fetch_size)
            paging_state = result.paging_state
            result = result.current_rows

        with_txs = '*' in fields \
            or 'first_tx_id' in fields \
            or 'last_tx_id' in fields
        return await self.finish_entities(currency, result, with_txs), \
            to_hex(paging_state)

    @eth
    async def list_entity_addresses(self,
                                    currency,
                                    entity,
                                    page=None,
                                    pagesize=None):
        paging_state = page_from_hex(page)
        entity_id_group = self.get_id_group(currency, entity)
        entity = int(entity)
        query = ("SELECT address_id FROM cluster_addresses "
                 "WHERE cluster_id_group = %s AND cluster_id = %s")
        fetch_size = min(pagesize or SMALL_PAGE_SIZE, SMALL_PAGE_SIZE)
        results = await self.execute_async(currency,
                                           'transformed',
                                           query, [entity_id_group, entity],
                                           paging_state=paging_state,
                                           fetch_size=fetch_size)
        if results is None:
            return []

        params = [(self.get_id_group(currency,
                                     row['address_id']), row['address_id'])
                  for row in results.current_rows]
        query = "SELECT * FROM address WHERE " \
                "address_id_group = %s and address_id = %s"
        result = await self.concurrent_with_args(currency, 'transformed',
                                                 query, params)

        return await self.finish_addresses(currency, result), \
            to_hex(results.paging_state)

    async def list_neighbors(self, currency, id, is_outgoing,
                             node_type: NodeType, targets, page, pagesize):
        orig_node_type = node_type
        orig_id = id
        if node_type == NodeType.ADDRESS:
            id = await self.get_address_id(currency, id)
            if id is None:
                # check if new address exists
                if await self.get_new_address(currency, orig_id):
                    return [], None
                raise AddressNotFoundException(currency, orig_id)

        elif node_type == NodeType.CLUSTER:
            id = int(id)
            if is_eth_like(currency):
                node_type = NodeType.ADDRESS

        if is_outgoing:
            direction, this, that = ('outgoing', 'src', 'dst')
        else:
            direction, this, that = ('incoming', 'dst', 'src')

        id_group = self.get_id_group(currency, id)
        base_parameters = [id_group, id]
        has_targets = isinstance(targets, list)
        sec_condition = ''
        if is_eth_like(currency):
            secondary_id_group = \
                await self.get_id_secondary_group_eth(
                    currency,
                    f'address_{direction}_relations',
                    id_group)
            sec_in = self.sec_in(secondary_id_group)
            sec_condition = \
                f' AND {this}_address_id_secondary_group in %s'
            base_parameters.append(sec_in)

        basequery = (f"SELECT * FROM {node_type}_{direction}_relations WHERE "
                     f"{this}_{node_type}_id_group = %s AND "
                     f"{this}_{node_type}_id = %s {sec_condition}")
        params = base_parameters.copy()
        if has_targets:
            if len(targets) == 0:
                return None, None

            query = basequery.replace('*', f'{that}_{node_type}_id')
            targets = ValueSequence(targets)
            query += f' AND {that}_{node_type}_id in %s'
            params.append(targets)
        else:
            query = basequery
        fetch_size = min(pagesize or BIG_PAGE_SIZE, BIG_PAGE_SIZE)
        paging_state = page_from_hex(page)
        results = await self.execute_async(currency,
                                           'transformed',
                                           query,
                                           params,
                                           paging_state=paging_state,
                                           fetch_size=fetch_size)
        paging_state = results.paging_state
        results = results.current_rows
        if has_targets:
            params = []
            query = basequery + f" AND {that}_{node_type}_id = %s"
            for row in results:
                p = base_parameters.copy()
                p.append(row[f'{that}_{node_type}_id'])
                params.append(p)
            results = await self.concurrent_with_args(currency, 'transformed',
                                                      query, params)

        if orig_node_type == NodeType.CLUSTER and is_eth_like(currency):
            for neighbor in results:
                neighbor['address_id'] = \
                    neighbor[that + '_cluster_id'] = \
                    neighbor[that + '_address_id']

        if orig_node_type == NodeType.ADDRESS:
            ids = [row[that + '_address_id'] for row in results]
            addresses = await self.get_addresses_by_ids(currency,
                                                        ids,
                                                        address_only=True)

            if len(addresses) != len(ids):
                address_ids = [address['address'] for address in addresses]
                self.log_missing(address_ids, ids, node_type, query, params)

            for (row, address) in zip(results, addresses):
                row[that + '_address'] = address['address']

        field = 'value' if is_eth_like(currency) else 'estimated_value'
        for neighbor in results:
            neighbor['value'] = \
                self.markup_currency(currency, neighbor[field])
            if "token_values" in neighbor and neighbor[
                    "token_values"] is not None:
                neighbor['token_values'] = \
                    {k: self.markup_currency(currency, v)
                     for k, v in neighbor["token_values"].items()}

        if is_eth_like(currency):
            for row in results:
                row['address_id'] = row[that + '_address_id']

        return results, to_hex(paging_state)

    @eth
    async def get_spending_txs(self, currency, tx_hash, io_index):
        if not self.parameters[currency]["tx_graph_available"]:
            # for value err msg is visible to the user.
            raise BadUserInputException(
                f"{currency} does not yet support transaction linking.")
        prefix = self.get_prefix_lengths(currency)
        if isinstance(io_index, int):
            query = ('SELECT * from transaction_spending where '
                     'spending_tx_prefix=%s and spending_tx_hash=%s '
                     'and spending_input_index=%s')
            params = [
                tx_hash[:prefix['tx']],
                bytearray.fromhex(tx_hash), io_index
            ]
        else:
            query = ('SELECT * from transaction_spending where '
                     'spending_tx_prefix=%s and spending_tx_hash=%s')
            params = [tx_hash[:prefix['tx']], bytearray.fromhex(tx_hash)]

        result = await self.execute_async(currency, 'raw', query, params)
        return result

    async def get_spending_txs_eth(self, currency, tx_hash, io_index):
        # we raise a value error here,
        # that makes the error msg visible to the user.
        raise BadUserInputException(
            f"Currency {currency} does not support transaction level linking")

    @eth
    async def get_spent_in_txs(self, currency, tx_hash, io_index):
        if not self.parameters[currency]["tx_graph_available"]:
            # for value err msg is visible to the user.
            raise BadUserInputException(
                f"{currency} does not yet support transaction linking.")
        prefix = self.get_prefix_lengths(currency)
        if isinstance(io_index, int):
            query = ('SELECT * from transaction_spent_in where '
                     'spent_tx_prefix=%s and spent_tx_hash=%s '
                     'and spent_output_index=%s')
            params = [
                tx_hash[:prefix['tx']],
                bytearray.fromhex(tx_hash), io_index
            ]
        else:
            query = ('SELECT * from transaction_spent_in where '
                     'spent_tx_prefix=%s and spent_tx_hash=%s')
            params = [tx_hash[:prefix['tx']], bytearray.fromhex(tx_hash)]

        result = await self.execute_async(currency, 'raw', query, params)
        return result

    async def get_spent_in_txs_eth(self, currency, tx_hash, io_index):
        # we raise a value error here,
        # that makes the error msg visible to the user.
        raise BadUserInputException(
            f"Currency {currency} does not support transaction level linking")

    @eth
    def get_tx(self, currency, tx_hash):
        return self.get_tx_by_hash(currency, tx_hash)

    @eth
    async def list_token_txs(self, currency, tx_hash, log_index=None):
        return []

    async def list_token_txs_eth(self, currency, tx_hash, log_index=None):
        tx = await self.get_tx(currency, tx_hash)
        return await self.fetch_token_transactions(currency, tx, log_index)

    async def fetch_token_transaction(self, currency, tx, log_index):
        r = await self.fetch_token_transactions(currency, tx, log_index)
        if len(r) != 1:
            raise NotFoundException(f"Found {len(r)} logs for token "
                                    f"tx {tx['tx_hash']}:"
                                    f"{log_index}")
        return r[0]

    async def fetch_token_transactions(self, currency, tx, log_index=None):
        transfer_topic = bytes_from_hex("0xddf252ad1be2c89b69c2b068fc378da"
                                        "a952ba7f163c4a11628f55a4df523b3ef")
        token_tx_logs = await self.get_logs_in_block_eth(currency,
                                                         tx["block_id"],
                                                         topic=transfer_topic,
                                                         log_index=log_index)
        supported_tokens = {
            v["token_address"]: v
            for v in self.get_token_configuration(currency).values()
        }

        logs_to_decode = [
            tt for tt in token_tx_logs.current_rows
            if tt["address"] in supported_tokens
            and tt["tx_hash"] == tx["tx_hash"]
        ]
        decoded_token_txs = zip(decode_db_logs(logs_to_decode), logs_to_decode)

        return [
            build_token_tx(supported_tokens[log["address"]]["currency_ticker"],
                           tx, token_tx, log)
            for (token_tx, log) in decoded_token_txs
        ]

    async def fetch_transaction_trace(self, currency, tx, trace_index):
        r = await self.get_traces_in_block(currency, tx["block_id"],
                                           trace_index)
        result = r.current_rows
        if len(result) != 1:
            raise NotFoundException(f"Found {len(r)} trace in "
                                    f"tx {tx['tx_hash']}:"
                                    f"{trace_index}")
        return result[0]

    async def get_logs_in_block_eth(self,
                                    currency,
                                    block_id,
                                    topic=None,
                                    log_index=None):
        block_group = self.get_block_id_group(currency, block_id)
        query = ('SELECT * from log where '
                 'block_id_group=%s and block_id=%s')
        params = [block_group, block_id]

        if topic is not None:
            query += " and topic0=%s"
            params += [topic]

        if log_index is not None:
            query += " and log_index=%s"
            params += [log_index]

        return await self.execute_async(currency, 'raw', query, params)

    async def get_traces_in_block(self, currency, block_id, trace_index=None):
        block_group = self.get_block_id_group(currency, block_id)
        query = ('SELECT * from trace where '
                 'block_id_group=%s and block_id=%s')

        params = [block_group, block_id]
        if trace_index is not None:
            query += " and trace_index=%s"
            params += [trace_index]

        return await self.execute_async(currency, 'raw', query, params)

    async def list_matching_txs(self, currency, expression, limit):
        prefix_lengths = self.get_prefix_lengths(currency)

        # should be safe for btc txs too. They are hex encoded.
        # so 0x should never be content. For base58 encoded btc adresses
        # there also no 0 character used.
        if expression.startswith("0x"):
            expression = expression[2:]

        if len(expression) < prefix_lengths['tx']:
            return []

        if is_eth_like(currency):
            prefix = expression[:prefix_lengths['tx']].upper()
            kind = 'transformed'
            key = 'transaction'
            query = ('SELECT transaction from transaction_ids_by_transaction_'
                     'prefix where transaction_prefix = %s')
        else:
            prefix = expression[:prefix_lengths['tx']]
            kind = 'raw'
            key = 'tx_hash'
            query = ('SELECT tx_hash from transaction_by_tx_prefix where '
                     'tx_prefix=%s')

        paging_state = True
        rows = []
        while paging_state and len(rows) < limit:
            if paging_state is True:
                paging_state = None
            result = await self.execute_async(currency,
                                              kind,
                                              query, [prefix],
                                              paging_state=paging_state)
            if result.is_empty():
                break

            # fix leading zero handling, assumption all tx hashes are 32 bytes
            # which is true for btc-like currencies and ethereum
            txs = [
                row[key].rjust(32, b'\x00').hex()
                for row in result.current_rows
            ]

            rows += [
                tx for tx in txs if tx.startswith(expression)
                or tx.lstrip('0').startswith(expression.lstrip('0'))
            ]

            paging_state = result.paging_state

        return rows[0:limit]

    def scrub_prefix(self, currency, expression):
        if isinstance(expression, bytes):
            expression = bytes_to_hex(expression)

        if currency == 'eth':
            expression = strip_0x(expression)

        if currency not in self.parameters:
            raise NetworkNotFoundException(currency)

        bech32_prefix = self.parameters[currency].get('bech_32_prefix', '')
        return expression[len(bech32_prefix):] \
            if expression.startswith(bech32_prefix) \
            else expression

    @eth
    async def list_txs_by_hashes(self,
                                 currency,
                                 hashes,
                                 include_token_txs=False):
        prefix = self.get_prefix_lengths(currency)
        params = [[hash[:prefix['tx']],
                   bytearray.fromhex(hash)] for hash in hashes]
        statement = ('SELECT tx_id from transaction_by_tx_prefix where '
                     'tx_prefix=%s and tx_hash=%s')
        result = await self.concurrent_with_args(currency, 'raw', statement,
                                                 params)
        ids = (tx['tx_id'] for tx in result)
        return await self.list_txs_by_ids(currency,
                                          ids,
                                          include_token_txs=include_token_txs)

    @eth
    async def get_tx_by_hash(self, currency, tx_hash: bytes):
        prefix = self.get_prefix_lengths(currency)
        try:
            params = [tx_hash[:prefix['tx']], bytearray.fromhex(tx_hash)]
        except ValueError:
            raise BadUserInputException(
                f"{tx_hash} does not look like a valid "
                "transaction hash.")
        statement = ('SELECT tx_id from transaction_by_tx_prefix where '
                     'tx_prefix=%s and tx_hash=%s')
        result = await self.execute_async(currency, 'raw', statement, params)
        result = one(result)
        if not result:
            raise TransactionNotFoundException(currency, tx_hash)
        result = await self.get_tx_by_id(currency, result['tx_id'])
        if not result:
            raise DBInconsistencyException(
                f"transaction {tx_hash} with id {result['tx_id']} in network "
                f'{currency} not found')
        return result

    @eth
    async def list_txs_by_ids(self,
                              currency,
                              ids,
                              filter_empty=True,
                              include_token_txs=False):
        params = ([self.get_tx_id_group(currency, id), id] for id in ids)
        statement = ('SELECT * FROM transaction WHERE '
                     'tx_id_group = %s and tx_id = %s')
        return await self.concurrent_with_args(currency,
                                               'raw',
                                               statement,
                                               params,
                                               filter_empty=filter_empty)

    @eth
    async def get_tx_by_id(self, currency, id):
        params = [self.get_tx_id_group(currency, id), id]
        statement = ('SELECT * FROM transaction WHERE '
                     'tx_id_group = %s and tx_id = %s')
        return (await self.execute_async(currency, 'raw', statement,
                                         params)).one()

    async def finish_entities(self, currency, rows, with_txs=True):
        aws = [
            self.finish_entity(currency, row, with_txs=with_txs)
            for row in rows
        ]
        return await asyncio.gather(*aws)

    @eth
    async def finish_entity(self, currency, row, with_txs=True):
        a = await self.get_addresses_by_ids(currency, [row['cluster_id']],
                                            address_only=True)
        row['root_address'] = a[0]['address']
        return await self.finish_address(currency, row, with_txs)

    async def finish_entity_eth(self, currency, row, with_txs=True):
        row['root_address'] = row['address']
        return await self.finish_address(currency, row, with_txs)

    async def finish_addresses(self, currency, rows, with_txs=True):
        aws = [
            self.finish_address(currency, row, with_txs=with_txs)
            for row in rows
        ]
        return await asyncio.gather(*aws)

    @eth
    async def finish_address(self, currency, row, with_txs=True):
        row['total_received'] = \
            self.markup_currency(currency, row['total_received'])
        row['total_spent'] = \
            self.markup_currency(currency, row['total_spent'])

        await self.add_balance(currency, row)

        if not with_txs:
            return row

        aws = [
            self.get_tx_by_id(currency, id)
            for id in [row['first_tx_id'], row['last_tx_id']]
        ]
        [tx1, tx2] = await asyncio.gather(*aws)

        if not tx1 or not tx2:
            raise DBInconsistencyException(
                f"first or last transaction not found as referenced by {row}")

        row['first_tx'] = TxSummary(tx_hash=tx1['tx_hash'],
                                    timestamp=tx1['timestamp'],
                                    height=tx1['block_id'])

        row['last_tx'] = TxSummary(tx_hash=tx2['tx_hash'],
                                   timestamp=tx2['timestamp'],
                                   height=tx2['block_id'])

        if 'address' in row:
            is_dirty = await self.is_address_dirty(currency, row['address'])
            row['status'] = 'dirty' if is_dirty else 'clean'

        return row

    async def finish_address_eth(self, currency, row, with_txs=True):
        row['cluster_id'] = row['address_id']
        row['total_received'] = \
            self.markup_currency(currency, row['total_received'])
        row['total_spent'] = \
            self.markup_currency(currency, row['total_spent'])

        tr = row['total_tokens_received']
        if tr is not None:
            row['total_tokens_received'] = {
                k: self.markup_currency(currency, v)
                for k, v in tr.items()
            }

        ts = row['total_tokens_spent']
        if ts is not None:
            row['total_tokens_spent'] = {
                k: self.markup_currency(currency, v)
                for k, v in ts.items()
            }

        await self.add_balance(currency, row)

        if not with_txs:
            return row

        aws = [
            self.get_tx_by_id(currency, id)
            for id in [row['first_tx_id'], row['last_tx_id']]
        ]

        [tx1, tx2] = await asyncio.gather(*aws)

        if not tx1 or not tx2:
            raise DBInconsistencyException(
                f"first or last transaction not found as referenced by {row}")

        row['first_tx'] = TxSummary(tx_hash=tx1['tx_hash'],
                                    timestamp=tx1['block_timestamp'],
                                    height=tx1['block_id'])

        row['last_tx'] = TxSummary(tx_hash=tx2['tx_hash'],
                                   timestamp=tx2['block_timestamp'],
                                   height=tx2['block_id'])

        is_dirty = await self.is_address_dirty(currency, row['address'])
        row['status'] = 'dirty' if is_dirty else 'clean'

        return row

    async def is_address_dirty(self, currency, address):
        if not self.parameters[currency]["use_delta_updater_v1"]:
            return False

        prefix = self.scrub_prefix(currency, address)
        if is_eth_like(currency):
            prefix = prefix.upper()
        prefix_length = self.get_prefix_lengths(currency)['address']
        query = ("SELECT address FROM dirty_addresses "
                 "WHERE address_prefix = %s AND address = %s")
        try:
            result = await self.execute_async(
                currency, 'transformed', query,
                [prefix[:prefix_length], address])

            result = one(result)
            if result:
                return True
        except InvalidRequest as e:
            if 'dirty_addresses' not in str(e):
                raise e

        return False

    @eth
    async def add_balance(self, currency, row):
        row['balance'] = row['total_received'].value - row['total_spent'].value

    async def add_balance_eth(self, currency, row):
        token_config = self.get_token_configuration(currency)
        token_currencies = list(token_config.keys())
        balance_currencies = [currency.upper()] + token_currencies

        balance_provider = self.get_balance_provider(currency)

        results = None
        if balance_provider is not None:
            # load balance from alternative provider.
            try:
                results = await balance_provider(currency, row["address"],
                                                 token_config)
            except Exception as e:
                self.logger.warning(
                    f"Could not fetch balances over alternative provider: {e}")

        if results is None:
            # load results from gs database
            if 'address_id_group' not in row:
                row['address_id_group'] = \
                    self.get_id_group(currency, row['address_id'])
            query = 'SELECT balance from balance where address_id=%s '\
                    'and address_id_group=%s ' \
                    "and currency=%s"

            results = {
                c: one(await self.execute_async(
                    currency, 'transformed', query,
                    [row['address_id'], row['address_id_group'], c]))
                for c in balance_currencies
            }

        if results[currency.upper()] is None:
            results[currency.upper()] = {
                'balance':
                row['total_received'].value - row['total_spent'].value
            }
        row['balance'] = results[currency.upper()]["balance"]

        if currency == "trx":
            # our self compute balances can get negative for now
            # since we have not implemented all special tx types
            # in our logic yet
            row['balance'] = max(row['balance'], 0)

        # TODO: Some accounts have negative balances, this does not make sense.
        # for now we cap with 0 in case of negative
        # Exp. for now is that we either lost some token txs somewhere or
        # the events do not represent all transfers
        # (e.g. the initial distribution) was hardcoded in the token contract
        # so no events exist. Future solution to have accurate balances
        # would be to query the node directly
        token_balances = {
            c: max(b["balance"], 0)
            for c, b in results.items() if c in token_config and b is not None
        }
        row["token_balances"] = None if len(
            token_balances) == 0 else token_balances

    # ETH Variants

    def scrub_prefix_eth(self, currency, expression):
        # remove 0x prefix
        expression = bytes_to_hex(expression)
        if expression.startswith("0x"):
            return expression[2:]
        else:
            return expression

    async def get_block_eth(self, currency, height):
        block_group = self.get_block_id_group(currency, height)
        query = ("SELECT * FROM block WHERE block_id_group = %s and"
                 " block_id = %s")
        return (await self.execute_async(currency, 'raw', query,
                                         [block_group, height])).one()

    @alru_cache(maxsize=1000)
    async def get_block_timestamp_eth(self, currency, height):
        block_group = self.get_block_id_group(currency, height)
        query = ("SELECT timestamp FROM block WHERE block_id_group = %s and"
                 " block_id = %s")
        return (await self.execute_async(currency, 'raw', query,
                                         [block_group, height])).one()

    # entity = address_id
    async def get_entity_eth(self, currency, entity):
        # mockup entity by address
        id_group = self.get_id_group(currency, entity)
        query = ("SELECT * FROM address WHERE "
                 "address_id_group = %s AND address_id = %s")
        result = await self.execute_async(currency, 'transformed', query,
                                          [id_group, entity])
        result = one(result)
        if not result:
            return None

        entity = (await self.finish_entities(currency, [result]))[0]
        entity['cluster_id'] = entity['address_id']
        entity['no_addresses'] = 1
        entity.pop('address', None)
        return entity

    async def list_entities_eth(self,
                                currency,
                                ids,
                                page=None,
                                pagesize=None,
                                fields=['*']):
        fields = ['address_id' if i == 'cluster_id' else i for i in fields]
        if '*' not in fields:
            fields += ['address_id', 'address_id_group']
        flds = ','.join(fields)
        query = f"SELECT {flds} FROM address"
        has_ids = isinstance(ids, list)
        if has_ids:
            query += " WHERE address_id_group = %s AND address_id = %s"
            params = [[self.get_id_group(currency, id), id] for id in ids]
            result = await self.concurrent_with_args(currency, 'transformed',
                                                     query, params)
            paging_state = None
        else:
            fetch_size = min(pagesize or SMALL_PAGE_SIZE, SMALL_PAGE_SIZE)
            result = await self.execute_async(currency,
                                              'transformed',
                                              query,
                                              paging_state=page_from_hex(page),
                                              fetch_size=fetch_size)
            paging_state = result.paging_state
            result = result.current_rows

        with_txs = '*' in fields \
            or 'first_tx_id' in fields \
            or 'last_tx_id' in fields
        result = await self.finish_addresses(currency, result, with_txs)

        for address in result:
            address['cluster_id'] = address['address_id']
            address['no_addresses'] = 1
        return result, to_hex(paging_state)

    async def get_address_entity_id_eth(self, currency, address):
        address_id = await self.get_address_id(currency, address)
        if address_id is None:
            raise AddressNotFoundException(currency,
                                           address,
                                           no_external_txs=True)
        return address_id

    async def get_id_secondary_group_eth(self, currency, table, id_group):
        column_prefix = ''
        if table == 'address_incoming_relations':
            column_prefix = 'dst_'
        elif table == 'address_outgoing_relations':
            column_prefix = 'src_'

        query = (f"SELECT max_secondary_id FROM {table}_"
                 f"secondary_ids WHERE {column_prefix}address_id_group = %s")
        result = (await self.execute_async(currency, 'transformed', query,
                                           [id_group])).one()
        return 0 if result is None else \
            result['max_secondary_id']

    async def list_address_txs_ordered(self,
                                       network: str,
                                       node_type: NodeType,
                                       id,
                                       tx_id_lower_bound: Optional[int],
                                       tx_id_upper_bound: Optional[int],
                                       is_outgoing: Optional[bool],
                                       include_assets: Sequence[Tuple[str,
                                                                      bool]],
                                       page: Optional[int],
                                       fetch_size: int,
                                       cols: Optional[Sequence[str]] = None,
                                       tx_ids: Optional[Sequence[int]] = None,
                                       ascending: bool = False):
        """Loads a address transactions in execution order
        it allows to only get out- or incoming transaction or only
        transactions of a certain asset (token), for a given address id

        Args:
            network (str): base currency / network
            node_type (str): NodeType (ADDRESS/CLUSTER)
            item_id (int): address/cluster id
            item_id_group (int): address/cluster id group
            tx_id_lower_bound (Optional[int]): tx id lower bound
            tx_id_upper_bound (Optional[int]): tx id upper bound
            is_outgoing (Optional[bool]): if True fetch only outgoing, if False
                fetch only incoming, if None fetch both directions
            include_assets (Sequence[Tuple[str, bool]]): a list of tuples with
                assets to include
            page (Optional[int]): a page id (tx_lower bound)
            fetch_size (int): how much to fetch per page
            cols (Optional[Sequence[str]], optional): which columns to select
                None means *
            tx_ids (Optional[Sequence[int]]): limit result to given tx_ids
            ascending (Optional[bool]): sort list ascending if True or
                descending if False
        """

        if node_type == NodeType.ADDRESS:
            item_id, item_id_group = \
                await self.get_address_id_id_group(network, id)
        else:
            if is_eth_like(network):
                node_type = NodeType.ADDRESS
            item_id = id
            item_id_group = self.get_id_group(network, id)

        item_id_secondary_group = [0]
        if is_eth_like(network):
            secondary_id_group = \
                await self.get_id_secondary_group_eth(network,
                                                      'address_transactions',
                                                      item_id_group)

            item_id_secondary_group = self.sec_in(secondary_id_group)

        directions = [is_outgoing
                      ] if is_outgoing is not None else [False, True]
        results = []
        """
            Keep retrieving pages until the demanded fetch_size is fulfilled
            or there are no more pages
        """
        while len(results) < fetch_size:
            fs_it = fetch_size - len(results)

            if not ascending:
                this_tx_id_lower_bound = tx_id_lower_bound
                if page is not None and tx_id_upper_bound is not None:
                    this_tx_id_upper_bound = min(page, tx_id_upper_bound)
                elif tx_id_upper_bound is not None:
                    this_tx_id_upper_bound = tx_id_upper_bound
                else:
                    this_tx_id_upper_bound = page
            else:
                this_tx_id_upper_bound = tx_id_upper_bound
                if page is not None and tx_id_lower_bound is not None:
                    this_tx_id_lower_bound = max(page, tx_id_lower_bound)
                elif tx_id_lower_bound is not None:
                    this_tx_id_lower_bound = tx_id_lower_bound
                else:
                    this_tx_id_lower_bound = page

            # prebuild useful conditions, dependent on loop
            has_upper_bound = this_tx_id_upper_bound is not None

            has_lower_bound = this_tx_id_lower_bound is not None

            # divide fetch_size by number of result sets
            fs_junk = ceil(fs_it / (len(include_assets) + 2))

            cql_stmt = build_select_address_txs_statement(
                network,
                node_type,
                cols,
                with_lower_bound=has_lower_bound,
                with_upper_bound=has_upper_bound,
                fetch_size=fs_junk,
                ascending=ascending,
                with_tx_id=(tx_ids is not None))

            # prepare parameters for the query junks one for each direction
            # and asset tuple
            params_junks = [{
                "id": item_id,
                "g_id": item_id_group,
                "tx_id_lower_bound": this_tx_id_lower_bound,
                "tx_id_upper_bound": this_tx_id_upper_bound,
                "s_d_group": s_d_group,
                "currency": asset,
                "is_outgoing": is_outgoing,
                "tx_id": tx_id
            } for is_outgoing, asset, s_d_group, tx_id in product(
                directions, include_assets, item_id_secondary_group,
                [0] if tx_ids is None else tx_ids)]

            # run one query per direction and asset
            aws = [
                self.execute_async(network,
                                   'transformed',
                                   cql_stmt,
                                   p,
                                   named_params=True) for p in params_junks
            ]

            # collect and merge results
            more_results, page = merge_address_txs_subquery_results(
<<<<<<< HEAD
                [r.current_rows
                 for r in await asyncio.gather(*aws)], ascending, fs_it,
                'transaction_id' if is_eth_like(network) else 'tx_id')
=======
                [r.current_rows for r in await asyncio.gather(*aws)], fs_it,
                'transaction_id' if is_eth_like(network) else 'tx_id',
                merge_all=tx_ids is not None)
>>>>>>> 28298bdb

            results.extend(more_results)
            if tx_ids is not None:
                # don't page if querying specific tx_ids
                break
            if page is None:
                # no more data expected end loop
                break

        return results, str(page) if page is not None else None

    async def list_txs_by_node_type_eth(self,
                                        currency,
                                        node_type,
                                        address,
                                        direction,
                                        min_height=None,
                                        max_height=None,
                                        ascending=False,
                                        token_currency=None,
                                        page=None,
                                        pagesize=None):
        try:
            page = int(page) if page is not None else None
        except ValueError:
            raise BadUserInputException(f"Page {page} is not an integer")

        if node_type == NodeType.CLUSTER:
            node_type = NodeType.ADDRESS
            address = await self.get_address_by_address_id(currency, address)

        if not token_currency:
            token_config = self.get_token_configuration(currency)
            include_assets = list(token_config.keys())
            include_assets.append(currency.upper())
        else:
            include_assets = [token_currency.upper()]

        upper_bound = None
        first_tx_id = None
        if min_height or max_height:
            first_tx_id, last_tx_id = \
                await self.resolve_tx_id_range_by_block(currency,
                                                        min_height,
                                                        max_height)
            if max_height and last_tx_id:
                upper_bound = last_tx_id + 1

        fetch_size = min(pagesize or BIG_PAGE_SIZE, BIG_PAGE_SIZE)

        results, paging_state = await self.list_address_txs_ordered(
            network=currency,
            node_type=node_type,
            id=address,
            tx_id_lower_bound=first_tx_id,
            tx_id_upper_bound=upper_bound,
            is_outgoing=(direction == 'out'
                         if direction is not None else None),
            include_assets=include_assets,
            ascending=ascending,
            page=page,
            fetch_size=fetch_size)

        results = await self.normalize_address_transactions(currency, results)

        for row in results:
            row['value'] *= (-1 if row['is_outgoing'] else 1)

        return results, paging_state

    async def normalize_address_transactions(self, currency, txs):
        use_legacy_log_index = self.parameters[currency][
            "use_legacy_log_index"]

        tx_ids = [tx['transaction_id'] for tx in txs]

        full_txs = {
            tx_id: tx_row
            for tx_id, tx_row in zip(
                tx_ids, await self.list_txs_by_ids(currency, tx_ids))
        }
        for addr_tx in txs:
            # fix log index field with new tx_refstruct
            if not use_legacy_log_index:
                addr_tx["log_index"] = addr_tx["tx_reference"].log_index
                addr_tx["trace_index"] = addr_tx["tx_reference"].trace_index

            full_tx = full_txs[addr_tx['transaction_id']]
            if addr_tx["log_index"] is not None:
                token_tx = await self.fetch_token_transaction(
                    currency, full_tx, addr_tx["log_index"])

                addr_tx['to_address'] = token_tx['to_address']
                addr_tx['from_address'] = token_tx['from_address']
                addr_tx['currency'] = token_tx["currency"]
                addr_tx['token_tx_id'] = addr_tx["log_index"]
                value = token_tx['value']

            elif currency == "trx" and addr_tx["trace_index"] is not None:
                trace = await self.fetch_transaction_trace(
                    currency, full_tx, addr_tx["trace_index"])

                addr_tx['from_address'] = trace['caller_address']
                addr_tx['to_address'] = trace['transferto_address']
                value = trace["call_value"]
            else:
                addr_tx['to_address'] = full_tx['to_address']
                addr_tx['from_address'] = full_tx['from_address']
                addr_tx['currency'] = currency
                value = full_tx['value']

            contract_creation = full_tx.get('contract_creation', None)

            addr_tx['contract_creation'] = contract_creation
            addr_tx['tx_hash'] = full_tx['tx_hash']
            addr_tx['height'] = full_tx['block_id']

            addr_tx['timestamp'] = full_tx['block_timestamp']
            addr_tx['value'] = value
            addr_tx.pop("log_index")

            await self.fix_timestamp(currency,
                                     addr_tx,
                                     timestamp_col="timestamp",
                                     block_id_col="height")
        return txs

    async def list_txs_by_ids_eth(self,
                                  currency,
                                  ids,
                                  include_token_txs=False):
        params = [[self.get_tx_id_group(currency, id), id] for id in ids]
        statement = (
            'SELECT transaction from transaction_ids_by_transaction_id_group'
            ' where transaction_id_group = %s and transaction_id = %s')
        result = await self.concurrent_with_args(currency,
                                                 'transformed',
                                                 statement,
                                                 params,
                                                 filter_empty=False)

        return await self.list_txs_by_hashes(
            currency, [row['transaction'] for row in result],
            include_token_txs=include_token_txs)

    async def get_tx_by_id_eth(self, currency, id):
        params = [self.get_tx_id_group(currency, id), id]
        statement = (
            'SELECT transaction from transaction_ids_by_transaction_id_group'
            ' where transaction_id_group = %s and transaction_id = %s')
        result = await self.execute_async(currency, 'transformed', statement,
                                          params)
        result = one(result)
        if not result:
            return None
        try:
            return \
                await self.get_tx_by_hash_eth(currency, result['transaction'])
        except TransactionNotFoundException:
            raise DBInconsistencyException(
                f"transaction {bytes_to_hex(result['transaction'])} "
                f"with id {id} in network {currency} not found')")

    async def list_txs_by_hashes_eth(self,
                                     currency,
                                     hashes,
                                     include_token_txs=False):
        prefix = self.get_prefix_lengths(currency)
        params = [[hash.hex()[:prefix['tx']], hash] for hash in hashes]
        statement = ('SELECT tx_hash, block_id, block_timestamp, value, '
                     'from_address, to_address, receipt_contract_address from '
                     'transaction where tx_hash_prefix=%s and tx_hash=%s')
        result = await self.concurrent_with_args(currency, 'raw', statement,
                                                 params)

        result_with_tokens = []
        for row in result:

            to_address = row['to_address']
            if to_address is None:
                # this is a contract creation transaction
                # set recipient to newly created contract
                # and mark tx as creation
                row['to_address'] = row['receipt_contract_address']
                row['contract_creation'] = True
            else:
                # normal transaction
                row['to_address'] = to_address
                # result['contract_creation'] = False

            result_with_tokens.append(row)
            if include_token_txs:
                token_txs = await self.fetch_token_transactions(currency, row)
                for ttx in token_txs:
                    result_with_tokens.append(ttx)

        return result_with_tokens

    async def get_tx_by_hash_eth(self, currency, tx_hash):
        prefix = self.get_prefix_lengths(currency)
        try:
            params = [tx_hash.hex()[:prefix['tx']], tx_hash]
        except ValueError:
            raise BadUserInputException(
                f"{tx_hash} does not look like a valid "
                "transaction hash.")
        statement = ('SELECT tx_hash, block_id, block_timestamp, value, '
                     'from_address, to_address, receipt_contract_address from '
                     'transaction where tx_hash_prefix=%s and tx_hash=%s')

        result = await self.execute_async(currency, 'raw', statement, params)
        result = one(result)

        if not result:
            raise TransactionNotFoundException(currency, tx_hash)

        await self.fix_timestamp(currency, result)

        to_address = result['to_address']
        if to_address is None:
            # this is a contract creation transaction
            # set recipient to newly created contract and mark tx as creation
            result['to_address'] = result['receipt_contract_address']
            result['contract_creation'] = True
        else:
            # normal transaction
            result['to_address'] = to_address
            # result['contract_creation'] = False
        return result

    def get_tx_eth(self, currency, tx_hash: str):
        return self.get_tx_by_hash(currency, tx_hash_from_hex(tx_hash))

    async def list_entity_addresses_eth(self,
                                        currency,
                                        entity,
                                        page=None,
                                        pagesize=None):
        addresses = await self.get_addresses_by_ids(currency, [entity])
        return await self.finish_addresses(currency, addresses), None

    def markup_values(self, currency, fiat_values):
        values = []
        fcurs = self.parameters[currency]['fiat_currencies']

        if fiat_values is None:
            fiat_values = [0.0 for _ in fcurs]

        for (fiat, curr) in zip(fiat_values, fcurs):
            values.append({'code': curr.lower(), 'value': fiat})
        return values

    def markup_currency(self, currency, values):
        Values = namedtuple('Values', values._fields)
        values = values._asdict()
        values['fiat_values'] = \
            self.markup_values(currency, values['fiat_values'])
        return Values(**values)

    def markup_rates(self, currency, row):
        row['rates'] = self.markup_values(currency, row['fiat_values'])
        return row

    def sec_in(self, id):
        return ValueSequence(range(0, id + 1))

    def log_missing(self, ids1, ids2, node_type, query, params):
        missing = []
        for id in ids2:
            if id not in ids1:
                missing.append(id)
        self.logger.critical(f'nodes existing in `{query}` {params} but not '
                             f'in {node_type} table: {missing}')<|MERGE_RESOLUTION|>--- conflicted
+++ resolved
@@ -177,26 +177,17 @@
         if border_tx_id is None:
             border_tx_id = results[-1][tx_id_keys]
             continue
-<<<<<<< HEAD
-        border_tx_id = min(border_tx_id, results[-1][tx_id_keys])
+        order = min if ascending else max
+        border_tx_id = order(border_tx_id, results[-1][tx_id_keys])
 
     # cut result_sets so that we only have the overlapping rows below/above
     # the border_tx_id
     # filtered out rows could be overlapping with yet not retrieved result sets
     candidates = [
         v for results in result_sets for v in results
-        if ascending and v[tx_id_keys] <= border_tx_id
+        if merge_all
+        or ascending and v[tx_id_keys] <= border_tx_id
         or not ascending and v[tx_id_keys] >= border_tx_id
-=======
-        border_tx_id = max(border_tx_id, results[-1][tx_id_keys])
-    """
-        Merge results by sort order (uses a priority queue; heapq)
-        fetch_sized items or less are returned
-    """
-    candidates = [
-        v for results in result_sets for v in results
-        if merge_all or v[tx_id_keys] >= border_tx_id
->>>>>>> 28298bdb
     ]
 
     results = heapq.nlargest(fetch_size,
@@ -571,12 +562,7 @@
                                 params=params,
                                 paging_state=response_future._paging_state)
                 # self.logger.debug(f'{query} {params}')
-<<<<<<< HEAD
                 # self.logger.debug(f'result size {len(result.current_rows)}')
-=======
-                # self.logger.debug(
-                #     f'result size {len(result.current_rows)}')
->>>>>>> 28298bdb
                 loop.call_soon_threadsafe(future.set_result, result)
 
             def on_err(result):
@@ -2108,15 +2094,10 @@
 
             # collect and merge results
             more_results, page = merge_address_txs_subquery_results(
-<<<<<<< HEAD
                 [r.current_rows
                  for r in await asyncio.gather(*aws)], ascending, fs_it,
                 'transaction_id' if is_eth_like(network) else 'tx_id')
-=======
-                [r.current_rows for r in await asyncio.gather(*aws)], fs_it,
-                'transaction_id' if is_eth_like(network) else 'tx_id',
                 merge_all=tx_ids is not None)
->>>>>>> 28298bdb
 
             results.extend(more_results)
             if tx_ids is not None:
