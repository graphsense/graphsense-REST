--- conflicted
+++ resolved
@@ -1,9 +1,4 @@
-<<<<<<< HEAD
-# TODO: add exchange rates
-# TODO: move Value in a general module?
-=======
 from gsrest.model.common import ConvertedValue
->>>>>>> 871e536e
 
 
 class Block(object):
@@ -57,17 +52,11 @@
         self.txs = txs
 
     @staticmethod
-<<<<<<< HEAD
-    def from_row(row):
-        return BlockTxs(row.height, [BlockTxSummary.from_row(tx).to_dict()
-                                     for tx in row.txs])
-=======
     def from_row(row, exchange_rates):
         tx_summaries = [BlockTxSummary.from_row(tx, exchange_rates).to_dict()
                         for tx in row.txs]
 
-        return BlockTransactions(row.height, tx_summaries)
->>>>>>> 871e536e
+        return BlockTxs(row.height, tx_summaries)
 
     def to_dict(self):
         return self.__dict__