#!/bin/bash
docker stop graphsense-rest
docker rm graphsense-rest
<<<<<<< HEAD
docker run --restart=always -d --name graphsense-rest -p 9000:9000 \
           --sysctl net.core.somaxconn=65536 -it graphsense-rest
=======
docker run --restart=always -d --name graphsense-rest \
    --cap-drop all \
    -p 9000:9000 \
    -it graphsense-rest 
>>>>>>> 6ce6f44d
docker ps -a<|MERGE_RESOLUTION|>--- conflicted
+++ resolved
@@ -1,13 +1,8 @@
 #!/bin/bash
 docker stop graphsense-rest
 docker rm graphsense-rest
-<<<<<<< HEAD
-docker run --restart=always -d --name graphsense-rest -p 9000:9000 \
-           --sysctl net.core.somaxconn=65536 -it graphsense-rest
-=======
 docker run --restart=always -d --name graphsense-rest \
     --cap-drop all \
     -p 9000:9000 \
     -it graphsense-rest 
->>>>>>> 6ce6f44d
 docker ps -a